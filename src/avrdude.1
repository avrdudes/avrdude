--- conflicted
+++ resolved
@@ -18,11 +18,7 @@
 .\"
 .\" $Id$
 .\"
-<<<<<<< HEAD
-.Dd DATE April 28, 2022
-=======
-.Dd November 22, 2021
->>>>>>> 04f790ad
+.Dd July 12, 2022
 .Os
 .Dt AVRDUDE 1
 .Sh NAME
