--- conflicted
+++ resolved
@@ -52,14 +52,9 @@
 #ifdef DO_NOT_BUILD_AVRFTDI
 
 static int avrftdi_noftdi_open(PROGRAMMER *pgm, const char *name) {
-<<<<<<< HEAD
-    pmsg_error("no libftdi or libusb support; install libftdi1/libusb-1.0 or libftdi/libusb and run configure/make again\n");
-    return -1;
-=======
 	pmsg_error("no libftdi or libusb support\n");
 	imsg_error("install libftdi1/libusb-1.0 or libftdi/libusb and run configure/make again\n");
 	return -1;
->>>>>>> db2580d1
 }
 
 void avrftdi_initpgm(PROGRAMMER *pgm) {
@@ -670,14 +665,8 @@
 }
 
 static int avrftdi_open(PROGRAMMER *pgm, const char *port) {
-<<<<<<< HEAD
-	int vid, pid, interface, index, err;
-	const char *serial, *desc;
-
-=======
 	int vid, pid, interface, err;
 	
->>>>>>> db2580d1
 	avrftdi_t* pdata = to_pdata(pgm);
 
 	/************************
@@ -714,15 +703,10 @@
 	 ****************/
 
 	E(ftdi_set_interface(pdata->ftdic, interface) < 0, pdata->ftdic);
-<<<<<<< HEAD
-
-	err = ftdi_usb_open_desc_index(pdata->ftdic, vid, pid, desc, serial, index);
-=======
 	
 	const char *serial = *pgm->usbsn? pgm->usbsn: NULL; // no SN means use first available
 	// Todo: use desc and index argument, currently set to NULL and 0
 	err = ftdi_usb_open_desc_index(pdata->ftdic, vid, pid, NULL, serial, 0);
->>>>>>> db2580d1
 	if(err) {
 		pmsg_error("error %d occurred: %s\n", err, ftdi_get_error_string(pdata->ftdic));
 		// usb_dev is initialized to the last usb device from probing
@@ -1209,15 +1193,7 @@
 static void avrftdi_setup(PROGRAMMER * pgm) {
 	avrftdi_t* pdata;
 
-<<<<<<< HEAD
-
-	if(!(pgm->cookie = calloc(1, sizeof(avrftdi_t)))) {
-		log_err("Error allocating memory.\n");
-		exit(1);
-	}
-=======
 	pgm->cookie = mmt_malloc(sizeof(avrftdi_t));
->>>>>>> db2580d1
 	pdata = to_pdata(pgm);
 
 	/* SCK/SDO/SDI are fixed and not invertible? */
@@ -1715,13 +1691,8 @@
 	unsigned char *buf, *ptr;
 	unsigned int bytes;
 
-<<<<<<< HEAD
-    buf = alloca(n_bytes * 8 + 1);
-    ptr = buf;
-=======
 	buf = alloca(n_bytes * 8 + 1);
 	ptr = buf;
->>>>>>> db2580d1
 
 	if (mem_is_flash(m)) {
 		avrftdi_jtag_ir_out(pgm, JTAG_IR_PROG_COMMANDS);
