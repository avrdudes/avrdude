/*
 * avrdude - A Downloader/Uploader for AVR device programmers
 * Copyright (C) 2005 Erik Walthinsen
 * Copyright (C) 2002-2004 Brian S. Dean <bsd@bdmicro.com>
 * Copyright (C) 2006 David Moore
 * Copyright (C) 2006,2007,2010 Joerg Wunsch <j@uriah.heep.sax.de>
 *
 * This program is free software; you can redistribute it and/or modify
 * it under the terms of the GNU General Public License as published by
 * the Free Software Foundation; either version 2 of the License, or
 * (at your option) any later version.
 *
 * This program is distributed in the hope that it will be useful,
 * but WITHOUT ANY WARRANTY; without even the implied warranty of
 * MERCHANTABILITY or FITNESS FOR A PARTICULAR PURPOSE.  See the
 * GNU General Public License for more details.
 *
 * You should have received a copy of the GNU General Public License
 * along with this program. If not, see <http://www.gnu.org/licenses/>.
 */

/* $Id$ */
/* Based on Id: stk500.c,v 1.46 2004/12/22 01:52:45 bdean Exp */

/*
 * avrdude interface for Atmel STK500V2 programmer
 *
 * As the AVRISP mkII device is basically an STK500v2 one that can
 * only talk across USB, and that misses any kind of framing protocol,
 * this is handled here as well.
 *
 * Note: most commands use the "universal command" feature of the
 * programmer in a "pass through" mode, exceptions are "program
 * enable", "paged read", and "paged write".
 *
 */

#include "ac_cfg.h"

#include <math.h>
#include <stdio.h>
#include <stdlib.h>
#include <string.h>
#include <errno.h>
#include <limits.h>
#include <unistd.h>
#include <sys/time.h>
#include <time.h>

#include "avrdude.h"
#include "libavrdude.h"

#include "stk500v2.h"
#include "stk500v2_private.h"
#include "usbdevs.h"

/*
 * We need to import enough from the JTAG ICE mkII definitions to be
 * able to talk to the ICE, query some parameters etc.  The macro
 * JTAGMKII_PRIVATE_EXPORTED limits the amount of definitions that
 * jtagmkII_private.h will export, so to avoid conflicts with those
 * names that are identical to the STK500v2 ones.
 */
#include "jtagmkII.h"           // public interfaces from jtagmkII.c
#define JTAGMKII_PRIVATE_EXPORTED
#include "jtagmkII_private.h"

#include "jtag3.h"           // public interfaces from jtagmkII.c
#define JTAG3_PRIVATE_EXPORTED
#include "jtag3_private.h"

#define STK500V2_XTAL 7372800U

// Timeout (in seconds) for waiting for serial response
#define SERIAL_TIMEOUT 2

// Retry count
#define RETRIES 5

#define DEBUG(...) msg_trace2(__VA_ARGS__)

#define DEBUGRECV(...) msg_trace2(__VA_ARGS__)

enum hvmode
{
  PPMODE, HVSPMODE
};


#define PDATA(pgm) ((struct pdata *)(pgm->cookie))


/*
 * Data structure for displaying STK600 routing and socket cards.
 */
struct carddata
{
  int id;
  const char *name;
};

static const char *pgmname(const PROGRAMMER *pgm) {
  unsigned int i = PDATA(pgm)->pgmtype;
  const char *name[] = { // Parallel to PGMTYPE_ definitions in stk500v2_private.h
    "unknown",
    "STK500",
    "AVRISP",
    "AVRISP mkII",
    "JTAG ICE mkII",
    "STK600",
    "JTAGICE3",
  };

  return i==PGMTYPE_STK500 && PDATA(pgm)->is_scratchmonkey? "SCRATCHMONKEY": // STK500 with LEDs
    i<sizeof name/sizeof *name? name[i]: "None";
}

struct jtagispentry
{
  unsigned char cmd;
  unsigned short size;
#define SZ_READ_FLASH_EE USHRT_MAX
#define SZ_SPI_MULTI     (USHRT_MAX - 1)
};

static const struct jtagispentry jtagispcmds[] = {
  /* generic */
  { CMD_SET_PARAMETER, 2 },
  { CMD_GET_PARAMETER, 3 },
  { CMD_OSCCAL, 2 },
  { CMD_LOAD_ADDRESS, 2 },
  /* ISP mode */
  { CMD_ENTER_PROGMODE_ISP, 2 },
  { CMD_LEAVE_PROGMODE_ISP, 2 },
  { CMD_CHIP_ERASE_ISP, 2 },
  { CMD_PROGRAM_FLASH_ISP, 2 },
  { CMD_READ_FLASH_ISP, SZ_READ_FLASH_EE },
  { CMD_PROGRAM_EEPROM_ISP, 2 },
  { CMD_READ_EEPROM_ISP, SZ_READ_FLASH_EE },
  { CMD_PROGRAM_FUSE_ISP, 3 },
  { CMD_READ_FUSE_ISP, 4 },
  { CMD_PROGRAM_LOCK_ISP, 3 },
  { CMD_READ_LOCK_ISP, 4 },
  { CMD_READ_SIGNATURE_ISP, 4 },
  { CMD_READ_OSCCAL_ISP, 4 },
  { CMD_SPI_MULTI, SZ_SPI_MULTI },
  /* all HV modes */
  { CMD_SET_CONTROL_STACK, 2 },
  /* HVSP mode */
  { CMD_ENTER_PROGMODE_HVSP, 2 },
  { CMD_LEAVE_PROGMODE_HVSP, 2 },
  { CMD_CHIP_ERASE_HVSP, 2 },
  { CMD_PROGRAM_FLASH_HVSP, 2 },
  { CMD_READ_FLASH_HVSP, SZ_READ_FLASH_EE },
  { CMD_PROGRAM_EEPROM_HVSP, 2 },
  { CMD_READ_EEPROM_HVSP, SZ_READ_FLASH_EE },
  { CMD_PROGRAM_FUSE_HVSP, 2 },
  { CMD_READ_FUSE_HVSP, 3 },
  { CMD_PROGRAM_LOCK_HVSP, 2 },
  { CMD_READ_LOCK_HVSP, 3 },
  { CMD_READ_SIGNATURE_HVSP, 3 },
  { CMD_READ_OSCCAL_HVSP, 3 },
  /* PP mode */
  { CMD_ENTER_PROGMODE_PP, 2 },
  { CMD_LEAVE_PROGMODE_PP, 2 },
  { CMD_CHIP_ERASE_PP, 2 },
  { CMD_PROGRAM_FLASH_PP, 2 },
  { CMD_READ_FLASH_PP, SZ_READ_FLASH_EE },
  { CMD_PROGRAM_EEPROM_PP, 2 },
  { CMD_READ_EEPROM_PP, SZ_READ_FLASH_EE },
  { CMD_PROGRAM_FUSE_PP, 2 },
  { CMD_READ_FUSE_PP, 3 },
  { CMD_PROGRAM_LOCK_PP, 2 },
  { CMD_READ_LOCK_PP, 3 },
  { CMD_READ_SIGNATURE_PP, 3 },
  { CMD_READ_OSCCAL_PP, 3 },
};

/*
 * From XML file:
  <REVISION>
    <RC_ID_MAJOR>0</RC_ID_MAJOR>
    <RC_ID_MINOR>56</RC_ID_MINOR>
    <EC_ID_MAJOR>0</EC_ID_MAJOR>
    <EC_ID_MINOR>1</EC_ID_MINOR>
  </REVISION>
 */
/*
 * These two tables can be semi-automatically updated from
 * targetboards.xml using tools/get-stk600-cards.xsl.
 */
static const struct carddata routing_cards[] =
{
  { 0x01, "STK600-RC020T-1" },
  { 0x03, "STK600-RC028T-3" },
  { 0x05, "STK600-RC040M-5" },
  { 0x08, "STK600-RC020T-8" },
  { 0x0A, "STK600-RC040M-4" },
  { 0x0C, "STK600-RC008T-2" },
  { 0x0D, "STK600-RC028M-6" },
  { 0x10, "STK600-RC064M-10" },
  { 0x11, "STK600-RC100M-11" },
  { 0x13, "STK600-RC100X-13" },
  { 0x15, "STK600-RC044X-15" },
  { 0x18, "STK600-RC100M-18" },
  { 0x19, "STK600-RCPWM-19" },
  { 0x1A, "STK600-RC064X-14" },
  { 0x1B, "STK600-RC032U-20" },
  { 0x1C, "STK600-RC014T-12" },
  { 0x1E, "STK600-RC064U-17" },
  { 0x1F, "STK600-RCuC3B0-21" },
  { 0x20, "STK600-RCPWM-22" },
  { 0x21, "STK600-RC020T-23" },
  { 0x22, "STK600-RC044M-24" },
  { 0x23, "STK600-RC044U-25" },
  { 0x24, "STK600-RCPWM-26" },
  { 0x25, "STK600-RCuC3B48-27" },
  { 0x27, "STK600-RC032M-29" },
  { 0x28, "STK600-RC044M-30" },
  { 0x29, "STK600-RC044M-31" },
  { 0x2A, "STK600-RC014T-42" },
  { 0x2B, "STK600-RC020T-43" },
  { 0x30, "STK600-RCUC3A144-32" },
  { 0x34, "STK600-RCUC3L0-34" },
  { 0x38, "STK600-RCUC3C0-36" },
  { 0x3B, "STK600-RCUC3C0-37" },
  { 0x3E, "STK600-RCUC3A144-33" },
  { 0x46, "STK600-RCuC3A100-28" },
  { 0x55, "STK600-RC064M-9" },
  { 0x88, "STK600-RCUC3C1-38" },
  { 0x8B, "STK600-RCUC3C1-39" },
  { 0xA0, "STK600-RC008T-7" },
  { 0xB8, "STK600-RCUC3C2-40" },
  { 0xBB, "STK600-RCUC3C2-41" },
};

static const struct carddata socket_cards[] =
{
  { 0x01, "STK600-TQFP48" },
  { 0x02, "STK600-TQFP32" },
  { 0x03, "STK600-TQFP100" },
  { 0x04, "STK600-SOIC" },
  { 0x06, "STK600-TQFP144" },
  { 0x09, "STK600-TinyX3U" },
  { 0x0C, "STK600-TSSOP44" },
  { 0x0D, "STK600-TQFP44" },
  { 0x0E, "STK600-TQFP64-2" },
  { 0x0F, "STK600-ATMEGA2560" },
  { 0x15, "STK600-MLF64" },
  { 0x16, "STK600-ATXMEGAT0" },
  { 0x18, "QT600-ATMEGA324-QM64" },
  { 0x19, "STK600-ATMEGA128RFA1" },
  { 0x1A, "QT600-ATTINY88-QT8" },
  { 0x1B, "QT600-ATXMEGA128A1-QT16" },
  { 0x1C, "QT600-AT32UC3L-QM64" },
  { 0x1D, "STK600-HVE2" },
  { 0x1E, "STK600-ATTINY10" },
  { 0x55, "STK600-TQFP64" },
  { 0x69, "STK600-uC3-144" },
  { 0xF0, "STK600-ATXMEGA1281A1" },
  { 0xF1, "STK600-DIP" },
};

static int stk500v2_getparm(const PROGRAMMER *pgm, unsigned char parm, unsigned char *value);
static int stk500v2_setparm(const PROGRAMMER *pgm, unsigned char parm, unsigned char value);
static int stk500v2_getparm2(const PROGRAMMER *pgm, unsigned char parm, unsigned int *value);
static int stk500v2_setparm2(const PROGRAMMER *pgm, unsigned char parm, unsigned int value);
static int stk500v2_setparm_real(const PROGRAMMER *pgm, unsigned char parm, unsigned char value);
static void stk500v2_print_parms1(const PROGRAMMER *pgm, const char *p, FILE *fp);
static int stk500v2_paged_load(const PROGRAMMER *pgm, const AVRPART *p, const AVRMEM *m,
                               unsigned int page_size,
                               unsigned int addr, unsigned int n_bytes);
static int stk500v2_paged_write(const PROGRAMMER *pgm, const AVRPART *p, const AVRMEM *m,
                                unsigned int page_size,
                                unsigned int addr, unsigned int n_bytes);

static unsigned int stk500v2_mode_for_pagesize(unsigned int pagesize);

static double stk500v2_sck_to_us(const PROGRAMMER *pgm, unsigned char dur);
static int stk500v2_set_sck_period_mk2(const PROGRAMMER *pgm, double v);

static int stk600_set_sck_period(const PROGRAMMER *pgm, double v);

static void stk600_setup_xprog(PROGRAMMER *pgm);
static void stk600_setup_isp(PROGRAMMER *pgm);
static int stk600_xprog_program_enable(const PROGRAMMER *pgm, const AVRPART *p);

void stk500v2_setup(PROGRAMMER * pgm)
{
  if ((pgm->cookie = malloc(sizeof(struct pdata))) == 0) {
    pmsg_error("out of memory allocating private data\n");
    exit(1);
  }
  memset(pgm->cookie, 0, sizeof(struct pdata));
  PDATA(pgm)->command_sequence = 1;
  PDATA(pgm)->boot_start = ULONG_MAX;
  PDATA(pgm)->xtal = STK500V2_XTAL;
}

static void stk500v2_jtagmkII_setup(PROGRAMMER * pgm)
{
  void *mycookie, *theircookie;

  if ((pgm->cookie = malloc(sizeof(struct pdata))) == 0) {
    pmsg_error("out of memory allocating private data\n");
    exit(1);
  }
  memset(pgm->cookie, 0, sizeof(struct pdata));
  PDATA(pgm)->command_sequence = 1;

  /*
   * Now, have the JTAG ICE mkII backend allocate its own private
   * data.  Store our own cookie in a safe place for the time being.
   */
  mycookie = pgm->cookie;
  jtagmkII_setup(pgm);
  theircookie = pgm->cookie;
  pgm->cookie = mycookie;
  PDATA(pgm)->chained_pdata = theircookie;
}

static void stk500v2_jtag3_setup(PROGRAMMER * pgm)
{
  void *mycookie, *theircookie;

  if ((pgm->cookie = malloc(sizeof(struct pdata))) == 0) {
    pmsg_error("out of memory allocating private data\n");
    exit(1);
  }
  memset(pgm->cookie, 0, sizeof(struct pdata));
  PDATA(pgm)->command_sequence = 1;

  /*
   * Now, have the JTAGICE3 backend allocate its own private
   * data.  Store our own cookie in a safe place for the time being.
   */
  mycookie = pgm->cookie;
  jtag3_setup(pgm);
  theircookie = pgm->cookie;
  pgm->cookie = mycookie;
  PDATA(pgm)->chained_pdata = theircookie;
}

void stk500v2_teardown(PROGRAMMER * pgm)
{
  free(pgm->cookie);
  pgm->cookie = NULL;
}

static void stk500v2_jtagmkII_teardown(PROGRAMMER * pgm)
{
  void *mycookie;

  free(PDATA(pgm)->flash_pagecache);
  free(PDATA(pgm)->eeprom_pagecache);

  mycookie = pgm->cookie;
  pgm->cookie = PDATA(pgm)->chained_pdata;
  jtagmkII_teardown(pgm);

  free(mycookie);
}

static void stk500v2_jtag3_teardown(PROGRAMMER * pgm)
{
  void *mycookie;

  mycookie = pgm->cookie;
  pgm->cookie = PDATA(pgm)->chained_pdata;
  jtag3_teardown(pgm);

  free(mycookie);
}


static unsigned short
b2_to_u16(unsigned char *b)
{
  unsigned short l;
  l = b[0];
  l += (unsigned)b[1] << 8;

  return l;
}

static void
u16_to_b2(unsigned char *b, unsigned short l)
{
  b[0] = l & 0xff;
  b[1] = (l >> 8) & 0xff;
}

static double
f_to_kHz_MHz(double f, const char **unit)
{
  if (f >= 1e6) {
    f /= 1e6;
    *unit = "MHz";
  } else if (f >= 1e3) {
    f /= 1000;
    *unit = "kHz";
  } else
    *unit = "Hz";

  return f;
}

static int get_decimals(double f) {
  if (f >= 1e6)
    return 6;
  if (f >= 1e3)
    return 3;
  return 0;
}

static int stk500v2_send_mk2(const PROGRAMMER *pgm, unsigned char *data, size_t len) {
  if (serial_send(&pgm->fd, data, len) != 0) {
    pmsg_error("unable to send command to serial port\n");
    return -1;
  }

  return 0;
}

static unsigned short get_jtagisp_return_size(unsigned char cmd)
{
  for (size_t i = 0; i < sizeof jtagispcmds / sizeof jtagispcmds[0]; i++)
    if (jtagispcmds[i].cmd == cmd)
      return jtagispcmds[i].size;

  return 0;
}

/*
 * Send the data as a JTAG ICE mkII encapsulated ISP packet.
 * Unlike what AVR067 says, the packet gets a length of our
 * response buffer prepended, and replies with RSP_SPI_DATA
 * if successful.
 */
static int stk500v2_jtagmkII_send(const PROGRAMMER *pgm, unsigned char *data, size_t len) {
  unsigned char *cmdbuf;
  int rv;
  unsigned short sz;

  sz = get_jtagisp_return_size(data[0]);
  if (sz == 0) {
    pmsg_error("unsupported encapsulated ISP command: %#x\n", data[0]);
    return -1;
  }
  if (sz == SZ_READ_FLASH_EE) {
    /*
     * For CMND_READ_FLASH_ISP and CMND_READ_EEPROM_ISP, extract the
     * size of the return data from the request.  Note that the
     * request itself has the size in big endian format, while we are
     * supposed to deliver it in little endian.
     */
    sz = 3 + (data[1] << 8) + data[2];
  } else if (sz == SZ_SPI_MULTI) {
    /*
     * CMND_SPI_MULTI has the Rx size encoded in its 3rd byte.
     */
    sz = 3 + data[2];
  }

  if ((cmdbuf = malloc(len + 3)) == NULL) {
    pmsg_error("out of memory for command packet\n");
    exit(1);
  }
  PROGRAMMER *pgmcp = pgm_dup(pgm);
  pgmcp->cookie = PDATA(pgm)->chained_pdata;
  cmdbuf[0] = CMND_ISP_PACKET;
  cmdbuf[1] = sz & 0xff;
  cmdbuf[2] = (sz >> 8) & 0xff;
  memcpy(cmdbuf + 3, data, len);
  rv = jtagmkII_send(pgmcp, cmdbuf, len + 3);
  free(cmdbuf);
  pgm_free(pgmcp);

  return rv;
}

/*
 * Send the data as a JTAGICE3 encapsulated ISP packet.
 */
static int stk500v2_jtag3_send(const PROGRAMMER *pgm, unsigned char *data, size_t len) {
  unsigned char *cmdbuf;
  int rv;

  if ((cmdbuf = malloc(len + 1)) == NULL) {
    pmsg_error("out of memory for command packet\n");
    exit(1);
  }

  PROGRAMMER *pgmcp = pgm_dup(pgm);
  pgmcp->cookie = PDATA(pgm)->chained_pdata;
  cmdbuf[0] = SCOPE_AVR_ISP;
  memcpy(cmdbuf + 1, data, len);
  rv = jtag3_send(pgmcp, cmdbuf, len + 1);
  free(cmdbuf);
  pgm_free(pgmcp);

  return rv;
}

static int stk500v2_send(const PROGRAMMER *pgm, unsigned char *data, size_t len) {
  unsigned char buf[275 + 6];		// max MESSAGE_BODY of 275 bytes, 6 bytes overhead

  if (PDATA(pgm)->pgmtype == PGMTYPE_AVRISP_MKII ||
      PDATA(pgm)->pgmtype == PGMTYPE_STK600)
    return stk500v2_send_mk2(pgm, data, len);
  else if (PDATA(pgm)->pgmtype == PGMTYPE_JTAGICE_MKII)
    return stk500v2_jtagmkII_send(pgm, data, len);
  else if (PDATA(pgm)->pgmtype == PGMTYPE_JTAGICE3)
    return stk500v2_jtag3_send(pgm, data, len);

  buf[0] = MESSAGE_START;
  buf[1] = PDATA(pgm)->command_sequence;
  buf[2] = len / 256;
  buf[3] = len % 256;
  buf[4] = TOKEN;
  memcpy(buf+5, data, len);

  // calculate the XOR checksum
  buf[5+len] = 0;
  for (size_t i=0; i<5+len; i++)
    buf[5+len] ^= buf[i];

  DEBUG("STK500V2: stk500v2_send(");
  for (size_t i=0; i<len+6; i++)
    DEBUG("0x%02x ", buf[i]);
  DEBUG(", %d)\n", (int) len+6);

  if (serial_send(&pgm->fd, buf, len+6) != 0) {
    pmsg_error("unable to send command to serial port\n");
    return -1;
  }

  return 0;
}


int stk500v2_drain(const PROGRAMMER *pgm, int display) {
  return serial_drain(&pgm->fd, display);
}

static int stk500v2_recv_mk2(const PROGRAMMER *pgm, unsigned char *msg,
			     size_t maxsize)
{
  int rv;

  rv = serial_recv(&pgm->fd, msg, maxsize);
  if (rv < 0) {
    pmsg_error("unable to receive from USB\n");
    return -1;
  }

  return rv;
}

static int stk500v2_jtagmkII_recv(const PROGRAMMER *pgm, unsigned char *msg,
                                  size_t maxsize)
{
  int rv;
  unsigned char *jtagmsg;

  PROGRAMMER *pgmcp = pgm_dup(pgm);
  pgmcp->cookie = PDATA(pgm)->chained_pdata;
  rv = jtagmkII_recv(pgmcp, &jtagmsg);
  pgm_free(pgmcp);
  if (rv <= 0) {
    pmsg_error("unable to receive\n");
    return -1;
  }
  if ((size_t) rv - 1 > maxsize) {
    pmsg_warning("got %u bytes, have only room for %u bytes\n", (unsigned) rv - 1, (unsigned) maxsize);
    rv = maxsize;
  }
  switch (jtagmsg[0]) {
  case RSP_SPI_DATA:
    break;
  case RSP_FAILED:
    pmsg_error("receive failed\n");
    return -1;
  case RSP_ILLEGAL_MCU_STATE:
    pmsg_error("illegal MCU state\n");
    return -1;
  default:
    pmsg_error("unknown status %d\n", jtagmsg[0]);
    return -1;
  }
  memcpy(msg, jtagmsg + 1, rv - 1);
  free(jtagmsg);
  return rv;
}

static int stk500v2_jtag3_recv(const PROGRAMMER *pgm, unsigned char *msg,
			       size_t maxsize)
{
  int rv;
  unsigned char *jtagmsg;

  PROGRAMMER *pgmcp = pgm_dup(pgm);
  pgmcp->cookie = PDATA(pgm)->chained_pdata;
  rv = jtag3_recv(pgmcp, &jtagmsg);
  pgm_free(pgmcp);

  if (rv <= 0) {
    pmsg_error("unable to receive\n");
    return -1;
  }
  /* Getting more data than expected is a normal case for the EDBG
     implementation of JTAGICE3, as they always request a full 512
     octets from the ICE.  Thus, only complain at high verbose
     levels. */
  if ((size_t) rv - 1 > maxsize) {
    pmsg_debug("stk500v2_jtag3_recv(): got %u bytes, have only room for %u bytes\n", (unsigned) rv - 1, (unsigned) maxsize);
    rv = maxsize;
  }
  if (jtagmsg[0] != SCOPE_AVR_ISP) {
    pmsg_error("message is not AVR ISP: 0x%02x\n", jtagmsg[0]);
    free(jtagmsg);
    return -1;
  }
  memcpy(msg, jtagmsg + 1, rv - 1);
  free(jtagmsg);
  return rv;
}

static int stk500v2_recv(const PROGRAMMER *pgm, unsigned char *msg, size_t maxsize) {
  enum states { sINIT, sSTART, sSEQNUM, sSIZE1, sSIZE2, sTOKEN, sDATA, sCSUM, sDONE }  state = sSTART;
  unsigned int msglen = 0;
  unsigned int curlen = 0;
  int timeout = 0;
  unsigned char c, checksum = 0;

  /*
   * The entire timeout handling here is not very consistent, see
   *
   * https://savannah.nongnu.org/bugs/index.php?43626
   */
  long timeoutval = SERIAL_TIMEOUT;		// seconds
  double tstart, tnow;

  if (PDATA(pgm)->pgmtype == PGMTYPE_AVRISP_MKII ||
      PDATA(pgm)->pgmtype == PGMTYPE_STK600)
    return stk500v2_recv_mk2(pgm, msg, maxsize);
  else if (PDATA(pgm)->pgmtype == PGMTYPE_JTAGICE_MKII)
    return stk500v2_jtagmkII_recv(pgm, msg, maxsize);
  else if (PDATA(pgm)->pgmtype == PGMTYPE_JTAGICE3)
    return stk500v2_jtag3_recv(pgm, msg, maxsize);

  DEBUG("STK500V2: stk500v2_recv(): ");

  tstart = avr_timestamp();

  while ( (state != sDONE ) && (!timeout) ) {
    if (serial_recv(&pgm->fd, &c, 1) < 0)
      goto timedout;
    DEBUG("0x%02x ",c);
    checksum ^= c;

    switch (state) {
      case sSTART:
        DEBUGRECV("hoping for start token ...");
        if (c == MESSAGE_START) {
          DEBUGRECV("got it\n");
          checksum = MESSAGE_START;
          state = sSEQNUM;
        } else
          DEBUGRECV("sorry\n");
        break;
      case sSEQNUM:
        DEBUGRECV("hoping for sequence ...\n");
        if (c == PDATA(pgm)->command_sequence) {
          DEBUGRECV("got it, incrementing\n");
          state = sSIZE1;
          PDATA(pgm)->command_sequence++;
        } else {
          DEBUGRECV("sorry\n");
          state = sSTART;
        }
        break;
      case sSIZE1:
        DEBUGRECV("hoping for size LSB\n");
        msglen = (unsigned)c * 256;
        state = sSIZE2;
        break;
      case sSIZE2:
        DEBUGRECV("hoping for size MSB ...");
        msglen += (unsigned)c;
        DEBUG(" msg is %u bytes\n",msglen);
        state = sTOKEN;
        break;
      case sTOKEN:
        if (c == TOKEN) state = sDATA;
        else state = sSTART;
        break;
      case sDATA:
        if (curlen < maxsize) {
          msg[curlen] = c;
        } else {
          pmsg_error("buffer too small, received %d byte into %u byte buffer\n",
            curlen, (unsigned int) maxsize);
          return -2;
        }
        if ((curlen == 0) && (msg[0] == ANSWER_CKSUM_ERROR)) {
          pmsg_error("previous packet sent with wrong checksum\n");
          return -3;
        }
        curlen++;
        if (curlen == msglen) state = sCSUM;
        break;
      case sCSUM:
        if (checksum == 0) {
          state = sDONE;
        } else {
          state = sSTART;
          pmsg_error("wrong checksum\n");
          return -4;
        }
        break;
      default:
        pmsg_error("unknown state\n");
        return -5;
     } /* switch */

     tnow = avr_timestamp();
     if (tnow-tstart > timeoutval) {
      timedout:
       pmsg_error("timeout\n");
       return -1;
     }

  } /* while */
  DEBUG("\n");

  return (int)(msglen+6);
}


int stk500v2_getsync(const PROGRAMMER *pgm) {
  int tries = 0;
  unsigned char buf[1], resp[32];
  int status;

  DEBUG("STK500V2: stk500v2_getsync()\n");

  if (PDATA(pgm)->pgmtype == PGMTYPE_JTAGICE_MKII ||
      PDATA(pgm)->pgmtype == PGMTYPE_JTAGICE3)
    return 0;

  long bak_serial_recv_timeout = serial_recv_timeout;
  serial_recv_timeout = 200;

retry:
  tries++;

  // send the sync command and see if we can get there
  buf[0] = CMD_SIGN_ON;
  stk500v2_send(pgm, buf, 1);

  // try to get the response back and see where we got
  memset(resp, 0, sizeof resp);
  status = stk500v2_recv(pgm, resp, sizeof(resp));

  // if we got bytes returned, check to see what came back
  if (status > 0) {
    if (resp[0] == CMD_SIGN_ON && resp[1] == STATUS_CMD_OK && status > 3) {
      // success!
      char *name = (char *) resp + 3;
      if(str_starts(name, "STK500_2")) {
	PDATA(pgm)->pgmtype = PGMTYPE_STK500;
      } else if(str_starts(name, "SCRATCHMONKEY")) {
	PDATA(pgm)->is_scratchmonkey = 1;
	PDATA(pgm)->pgmtype = PGMTYPE_STK500;
      } else if(str_starts(name, "AVRISP_2")) {
	PDATA(pgm)->pgmtype = PGMTYPE_AVRISP;
      } else if(str_starts(name, "AVRISP_MK2")) {
	PDATA(pgm)->pgmtype = PGMTYPE_AVRISP_MKII;
      } else if(str_starts(name, "STK600")) {
	PDATA(pgm)->pgmtype = PGMTYPE_STK600;
      } else {
        unsigned int len = resp[2];
	resp[len + 3 >= sizeof resp? sizeof resp - 1: len + 3] = 0;
        pmsg_notice("%s(): unknown programmer %s, assuming STK500\n", __func__, name);
	PDATA(pgm)->pgmtype = PGMTYPE_STK500;
      }
      pmsg_debug("stk500v2_getsync(): found %s programmer\n", pgmname(pgm));
      serial_recv_timeout = bak_serial_recv_timeout;
      return 0;
    } else {
      if (tries > RETRIES) {
        pmsg_error("cannot communicate with device: resp=0x%02x\n", resp[0]);
        serial_recv_timeout = bak_serial_recv_timeout;
        return -6;
      } else
        goto retry;
    }

  // or if we got a timeout
  } else if (status == -1) {
    if (tries > RETRIES) {
      pmsg_error("timeout communicating with programmer\n");
      serial_recv_timeout = bak_serial_recv_timeout;
      return -1;
    } else
      goto retry;

  // or any other error
  } else {
    if (tries > RETRIES) {
      pmsg_error("unable to communicate with programmer (%d)\n", status);
    } else
      goto retry;
  }

  serial_recv_timeout = bak_serial_recv_timeout;
  return 0;
}

static int stk500v2_command(const PROGRAMMER *pgm, unsigned char *buf,
                            size_t len, size_t maxlen) {
  int tries = 0;
  int status;

  DEBUG("STK500V2: stk500v2_command(");
  for (size_t i=0; i<len; i++)
     DEBUG("0x%02x ",buf[i]);
  DEBUG(", %d)\n", (int) len);

retry:
  tries++;

  // send the command to the programmer
  stk500v2_send(pgm,buf,len);
  // attempt to read the status back
  status = stk500v2_recv(pgm,buf,maxlen);

  DEBUG("STK500V2: stk500v2_command() received content: [ ");
  for (size_t i=0; i<len; i++)
    DEBUG("0x%02x ",buf[i]);
  DEBUG("], length %d\n", (int) len);

  // if we got a successful readback, return
  if (status > 0) {
    DEBUG(" = %d\n",status);
    if (status < 2) {
      pmsg_error("short reply\n");
      return -1;
    }
    if (buf[0] == CMD_XPROG_SETMODE || buf[0] == CMD_XPROG) {
        /*
         * Decode XPROG wrapper errors.
         */
        const char *msg;
        int i;

        /*
         * For CMD_XPROG_SETMODE, the status is returned in buf[1].
         * For CMD_XPROG, buf[1] contains the XPRG_CMD_* command, and
         * buf[2] contains the status.
         */
        i = buf[0] == CMD_XPROG_SETMODE? 1: 2;

        if (buf[i] != XPRG_ERR_OK) {
            switch (buf[i]) {
            case XPRG_ERR_FAILED:   msg = "Failed"; break;
            case XPRG_ERR_COLLISION: msg = "Collision"; break;
            case XPRG_ERR_TIMEOUT:  msg = "Timeout"; break;
            default:                msg = "Unknown"; break;
            }
            pmsg_error("%s: %s\n",
              buf[0]==CMD_XPROG_SETMODE? "CMD_XPROG_SETMODE": "CMD_XPROG", msg);
            return -1;
        }
        return 0;
    } else {
        /*
         * Decode STK500v2 errors.
         */
        if (buf[1] >= STATUS_CMD_TOUT && buf[1] < 0xa0) {
            const char *msg;
            char msgbuf[30];
            switch (buf[1]) {
            case STATUS_CMD_TOUT:
                msg = "Command timed out";
                break;

            case STATUS_RDY_BSY_TOUT:
                msg = "Sampling of the RDY/nBSY pin timed out";
                break;

            case STATUS_SET_PARAM_MISSING:
                msg = "The `Set Device Parameters' have not been "
                    "executed in advance of this command";
                break;

            default:
                sprintf(msgbuf, "unknown, code 0x%02x", buf[1]);
                msg = msgbuf;
                break;
            }
            pmsg_warning("%s\n", msg);
        } else if (buf[1] == STATUS_CMD_OK) {
            return status;
        } else if (buf[1] == STATUS_CMD_FAILED) {
            pmsg_error("command failed\n");
        } else if (buf[1] == STATUS_CLOCK_ERROR) {
            pmsg_error("target clock speed error\n");
            return -2;
        } else if (buf[1] == STATUS_CMD_UNKNOWN) {
            pmsg_error("unknown command\n");
        } else {
            pmsg_error("unknown status 0x%02x\n", buf[1]);
        }
        return -1;
    }
  }

  // otherwise try to sync up again
  status = stk500v2_getsync(pgm);
  if (status != 0) {
    if (tries > RETRIES) {
      pmsg_error("failed to execute command 0x%02x\n", buf[0]);
      return -1;
    } else
      goto retry;
  }

  DEBUG(" = 0\n");
  return 0;
}

static int stk500v2_cmd(const PROGRAMMER *pgm, const unsigned char *cmd,
                        unsigned char *res)
{
  unsigned char buf[8];
  int result;

  DEBUG("STK500V2: stk500v2_cmd(%02x,%02x,%02x,%02x)\n",cmd[0],cmd[1],cmd[2],cmd[3]);

  buf[0] = CMD_SPI_MULTI;
  buf[1] = 4;
  buf[2] = 4;
  buf[3] = 0;
  buf[4] = cmd[0];
  buf[5] = cmd[1];
  buf[6] = cmd[2];
  buf[7] = cmd[3];

  result = stk500v2_command(pgm, buf, 8, sizeof(buf));
  if (result < 0) {
    pmsg_error("send command failed\n");
    return -1;
  } else if (result < 6) {
    pmsg_error("short reply, len = %d\n", result);
    return -1;
  }

  res[0] = buf[2];
  res[1] = buf[3];
  res[2] = buf[4];
  res[3] = buf[5];

  return 0;
}


static int stk500v2_jtag3_cmd(const PROGRAMMER *pgm, const unsigned char *cmd,
			      unsigned char *res)
{
  pmsg_error("not available in JTAGICE3\n");

  return -1;
}


/*
 * issue the 'chip erase' command to the AVR device
 */
static int stk500v2_chip_erase(const PROGRAMMER *pgm, const AVRPART *p) {
  int result;
  unsigned char buf[16];

  if (p->op[AVR_OP_CHIP_ERASE] == NULL) {
    pmsg_error("chip erase instruction not defined for part %s\n", p->desc);
    return -1;
  }

  buf[0] = CMD_CHIP_ERASE_ISP;
  buf[1] = p->chip_erase_delay / 1000;
  buf[2] = 0;	// use delay (?)
  memset(buf+3, 0, 4);
  avr_set_bits(p->op[AVR_OP_CHIP_ERASE], buf+3);
  result = stk500v2_command(pgm, buf, 7, sizeof(buf));
  usleep(p->chip_erase_delay); // should not be needed
  if (PDATA(pgm)->pgmtype != PGMTYPE_JTAGICE_MKII) { // skip for JTAGICE mkII (FW v7.39)
    pgm->initialize(pgm, p); // should not be needed
  }

  return result >= 0? 0: -1;
}

/*
 * issue the 'chip erase' command to the AVR device, generic HV mode
 */
static int stk500hv_chip_erase(const PROGRAMMER *pgm, const AVRPART *p, enum hvmode mode) {
  int result;
  unsigned char buf[3];

  if (mode == PPMODE) {
    buf[0] = CMD_CHIP_ERASE_PP;
    buf[1] = p->chiperasepulsewidth;
    buf[2] = p->chiperasepolltimeout;
  } else {
    buf[0] = CMD_CHIP_ERASE_HVSP;
    buf[1] = p->chiperasepolltimeout;
    buf[2] = p->chiperasetime;
  }
  result = stk500v2_command(pgm, buf, 3, sizeof(buf));
  usleep(p->chip_erase_delay);
  pgm->initialize(pgm, p);

  return result >= 0? 0: -1;
}

/*
 * issue the 'chip erase' command to the AVR device, parallel mode
 */
static int stk500pp_chip_erase(const PROGRAMMER *pgm, const AVRPART *p) {
  return stk500hv_chip_erase(pgm, p, PPMODE);
}

/*
 * issue the 'chip erase' command to the AVR device, HVSP mode
 */
static int stk500hvsp_chip_erase(const PROGRAMMER *pgm, const AVRPART *p) {
  return stk500hv_chip_erase(pgm, p, HVSPMODE);
}

static struct
{
  unsigned int state;
  const char *description;
} connection_status[] =
{
  { STATUS_CONN_FAIL_SDO, "SDO fail" },
  { STATUS_CONN_FAIL_RST, "RST fail" },
  { STATUS_CONN_FAIL_SCK, "SCK fail" },
  { STATUS_TGT_NOT_DETECTED, "Target not detected" },
  { STATUS_TGT_REVERSE_INSERTED, "Target reverse inserted" },
};

/*
 * Max length of returned message is the sum of all the description
 * strings in the table above, plus 2 characters for separation.
 * Currently, this is 76 chars.
 */
static void
stk500v2_translate_conn_status(unsigned char status, char *msg)
{
    size_t i;
    int need_comma;

    *msg = 0;
    need_comma = 0;

    for (i = 0;
         i < sizeof connection_status / sizeof connection_status[0];
         i++)
    {
        if ((status & connection_status[i].state) != 0)
        {
            if (need_comma)
                strcat(msg, ", ");
            strcat(msg, connection_status[i].description);
            need_comma = 1;
        }
    }
    if (*msg == 0)
        sprintf(msg, "Unknown status 0x%02x", status);
}


/*
 * issue the 'program enable' command to the AVR device
 */
static int stk500v2_program_enable(const PROGRAMMER *pgm, const AVRPART *p) {
  unsigned char buf[16];
  char msg[100];             /* see remarks above about size needed */
  int rv, tries;

  PDATA(pgm)->lastpart = p;

  if (p->op[AVR_OP_PGM_ENABLE] == NULL) {
    pmsg_error("program enable instruction not defined for part %s\n", p->desc);
    return -1;
  }

  if (PDATA(pgm)->pgmtype == PGMTYPE_STK500 ||
      PDATA(pgm)->pgmtype == PGMTYPE_STK600)
      /* Activate AVR-style (low active) RESET */
      stk500v2_setparm_real(pgm, PARAM_RESET_POLARITY, 0x01);

  tries = 0;
retry:
  buf[0] = CMD_ENTER_PROGMODE_ISP;
  buf[1] = p->timeout;
  buf[2] = p->stabdelay;
  buf[3] = p->cmdexedelay;
  buf[4] = p->synchloops;
  buf[5] = p->bytedelay;
  buf[6] = p->pollvalue;
  buf[7] = p->pollindex;
  memset(buf+8, 0, 4);
  avr_set_bits(p->op[AVR_OP_PGM_ENABLE], buf+8);

  rv = stk500v2_command(pgm, buf, 12, sizeof(buf));

  if (rv < 0) {
    switch (PDATA(pgm)->pgmtype)
    {
    case PGMTYPE_STK600:
    case PGMTYPE_AVRISP_MKII:
        if (stk500v2_getparm(pgm, PARAM_STATUS_TGT_CONN, &buf[0]) != 0) {
            pmsg_error("cannot get connection status\n");
        } else {
            stk500v2_translate_conn_status(buf[0], msg);
            pmsg_error("bad AVRISPmkII connection status: %s\n", msg);
        }
        break;

    case PGMTYPE_JTAGICE3:
        if (buf[1] == STATUS_CMD_FAILED && (p->prog_modes & PM_debugWIRE)) {
            unsigned char cmd[4], *resp;

            /* Try debugWIRE, and MONCON_DISABLE */
            pmsg_notice2("no response in ISP mode, trying debugWIRE\n");

            PROGRAMMER *pgmcp = pgm_dup(pgm);
            pgmcp->cookie = PDATA(pgm)->chained_pdata;

            cmd[0] = PARM3_CONN_DW;
            if (jtag3_setparm(pgmcp, SCOPE_AVR, 1, PARM3_CONNECTION, cmd, 1) < 0) {
                pgm_free(pgmcp);
                break;
            }

            cmd[0] = SCOPE_AVR;

            cmd[1] = CMD3_SIGN_ON;
            cmd[2] = cmd[3] = 0;
            if (jtag3_command(pgmcp, cmd, 4, &resp, "AVR sign-on") >= 0) {
                free(resp);

                cmd[1] = CMD3_START_DW_DEBUG;
                if (jtag3_command(pgmcp, cmd, 4, &resp, "start DW debug") >= 0) {
                    free(resp);

                    cmd[1] = CMD3_MONCON_DISABLE;
                    if (jtag3_command(pgmcp, cmd, 3, &resp, "MonCon disable") >= 0)
                        free(resp);
                }
            }
            pgm_free(pgmcp);
            if (tries++ > 3) {
                pmsg_error("unable to return from debugWIRE to ISP\n");
                break;
            }
            pmsg_warning("target prepared for ISP, signed off\n");
            imsg_warning("now retrying without power-cycling the target\n");
            goto retry;
        }
        break;

    default:
        /* cannot report anything for other pgmtypes */
        break;
    }
  }

  return rv;
}

/*
 * issue the 'program enable' command to the AVR device, parallel mode
 */
static int stk500pp_program_enable(const PROGRAMMER *pgm, const AVRPART *p) {
  unsigned char buf[16];

  PDATA(pgm)->lastpart = p;

  buf[0] = CMD_ENTER_PROGMODE_PP;
  buf[1] = p->hventerstabdelay;
  buf[2] = p->progmodedelay;
  buf[3] = p->latchcycles;
  buf[4] = p->togglevtg;
  buf[5] = p->poweroffdelay;
  buf[6] = p->resetdelayms;
  buf[7] = p->resetdelayus;

  return stk500v2_command(pgm, buf, 8, sizeof(buf));
}

/*
 * issue the 'program enable' command to the AVR device, HVSP mode
 */
static int stk500hvsp_program_enable(const PROGRAMMER *pgm, const AVRPART *p) {
  unsigned char buf[16];

  PDATA(pgm)->lastpart = p;

  buf[0] = PDATA(pgm)->pgmtype == PGMTYPE_STK600?
  CMD_ENTER_PROGMODE_HVSP_STK600:
  CMD_ENTER_PROGMODE_HVSP;
  buf[1] = p->hventerstabdelay;
  buf[2] = p->hvspcmdexedelay;
  buf[3] = p->synchcycles;
  buf[4] = p->latchcycles;
  buf[5] = p->togglevtg;
  buf[6] = p->poweroffdelay;
  buf[7] = p->resetdelayms;
  buf[8] = p->resetdelayus;

  return stk500v2_command(pgm, buf, 9, sizeof(buf));
}


/*
 * initialize the AVR device and prepare it to accept commands
 */
static int stk500v2_initialize(const PROGRAMMER *pgm, const AVRPART *p) {
  LNODEID ln;
  AVRMEM * m;

  if ((PDATA(pgm)->pgmtype == PGMTYPE_STK600 ||
       PDATA(pgm)->pgmtype == PGMTYPE_AVRISP_MKII ||
       PDATA(pgm)->pgmtype == PGMTYPE_JTAGICE_MKII) != 0
      && (p->prog_modes & (PM_PDI | PM_TPI)) != 0) {
    /*
     * This is an ATxmega device, must use XPROG protocol for the
     * remaining actions.
     */
    if (p->prog_modes & PM_PDI) {
      // Find the border between application and boot area
      AVRMEM *bootmem = avr_locate_boot(p);
      AVRMEM *flashmem = avr_locate_flash(p);
      if (bootmem == NULL || flashmem == NULL) {
        pmsg_error("cannot locate flash or boot memories\n");
      } else {
        PDATA(pgm)->boot_start = bootmem->offset - flashmem->offset;
      }
    }
    // stk600_setup_xprog(pgm); [moved to pgm->enable()]
  } else {
    // stk600_setup_isp(pgm); [moved to pgm->enable()]
  }

  // Read or write target voltage
  if (PDATA(pgm)->vtarg_get || PDATA(pgm)->vtarg_set) {
    // Read current target voltage set value
    unsigned char vtarg_read = 0;
    if (stk500v2_getparm(pgm, PARAM_VTARGET, &vtarg_read) < 0)
      return -1;
    if (PDATA(pgm)->vtarg_get)
      msg_info("Target voltage value read as %.2f V\n", (vtarg_read / 10.0));
    // Write target voltage value
    else {
      msg_info("Changing target voltage from %.2f V to %.2f V\n", (vtarg_read / 10.0), PDATA(pgm)->vtarg_data);
      if(pgm->set_vtarget(pgm, PDATA(pgm)->vtarg_data) < 0)
        return -1;
    }
  }

  // Read or write analog reference voltage
  if (PDATA(pgm)->varef_get || PDATA(pgm)->varef_set) {
    if(PDATA(pgm)->pgmtype == PGMTYPE_STK500) {
      // STK500: Read current analog reference voltage
      unsigned char varef_read = 0;
      if (stk500v2_getparm(pgm, PARAM_VADJUST, &varef_read) < 0 )
        return -1;
      if (PDATA(pgm)->varef_get)
        msg_info("Analog reference voltage value read as %.2f V\n", (varef_read / 10.0));
      // STK500: Write analog reference voltage
      else {
        msg_info("Changing analog reference voltage from %.2f V to %.2f V\n",
          (varef_read / 10.0), PDATA(pgm)->varef_data);
        if(pgm->set_varef(pgm, 0, PDATA(pgm)->varef_data) < 0)
          return -1;
      }
    } else if(PDATA(pgm)->pgmtype == PGMTYPE_STK600) {
      // STK600: Read current target voltage set value
      unsigned int varef_read = 0;
      if (stk500v2_getparm2(pgm, PDATA(pgm)->varef_channel == 0 ? PARAM2_AREF0 : PARAM2_AREF1, &varef_read) < 0)
        return -1;
      if (PDATA(pgm)->varef_get)
        msg_info("Analog reference channel %d voltage read as %.2f V\n", PDATA(pgm)->varef_channel, (varef_read / 100.0));
      // STK600: Write target voltage value for channel n
      else {
        msg_info("Changing analog reference channel %d voltage from %.2f V to %.2f V\n",
          PDATA(pgm)->varef_channel, (varef_read / 100.0), PDATA(pgm)->varef_data);
        if(pgm->set_varef(pgm, PDATA(pgm)->varef_channel, PDATA(pgm)->varef_data) < 0)
          return -1;
      }
    }
  }

  // Read or write clock generator frequency
  if (PDATA(pgm)->fosc_get || PDATA(pgm)->fosc_set) {
    if(PDATA(pgm)->pgmtype == PGMTYPE_STK500) {
      // Read current target voltage set value
      unsigned char osc_pscale = 0;
      unsigned char osc_cmatch = 0;
      const char *unit_get = {"Hz"};
      double f_get = 0.0;
      int rv = 0;
      if ((rv = stk500v2_getparm(pgm, PARAM_OSC_PSCALE, &osc_pscale)) < 0
        || (rv = stk500v2_getparm(pgm, PARAM_OSC_CMATCH, &osc_cmatch)) < 0)
        return rv;
      if(osc_pscale) {
        int prescale = 1;
        f_get = PDATA(pgm)->xtal / 2;
        switch (osc_pscale) {
          case 2: prescale = 8; break;
          case 3: prescale = 32; break;
          case 4: prescale = 64; break;
          case 5: prescale = 128; break;
          case 6: prescale = 256; break;
          case 7: prescale = 1024; break;
        }
        f_get /= prescale;
        f_get /= (osc_cmatch + 1);
        f_get = f_to_kHz_MHz(f_get, &unit_get);
      }
      if (PDATA(pgm)->fosc_get)
          msg_info("Oscillator currently set to %.3f %s\n", f_get, unit_get);
      // Write target voltage value
      else {
        const char *unit_set;
        double f_set = f_to_kHz_MHz(PDATA(pgm)->fosc_data, &unit_set);
        msg_info("Changing oscillator frequency from %.3f %s to %.3f %s\n", f_get, unit_get, f_set, unit_set);
        if(pgm->set_fosc(pgm, PDATA(pgm)->fosc_data) < 0)
          return -1;
      }
    } else if(PDATA(pgm)->pgmtype == PGMTYPE_STK600) {
      // Read current target voltage set value
      unsigned int clock_conf = 0;
      stk500v2_getparm2(pgm, PARAM2_CLOCK_CONF, &clock_conf);
      unsigned int oct = (clock_conf & 0xf000) >> 12u;
      unsigned int dac = (clock_conf & 0x0ffc) >> 2u;
      double f_get = pow(2, (double)oct) * 2078.0 / (2 - (double)dac / 1024.0);
      const char *unit_get = {"Hz"};
      f_get = f_to_kHz_MHz(f_get, &unit_get);
      if (PDATA(pgm)->fosc_get)
          msg_info("Oscillator currently set to %.3f %s\n", f_get, unit_get);
      // Write new osc freq
      else {
        const char *unit_set;
        double f_set = f_to_kHz_MHz(PDATA(pgm)->fosc_data, &unit_set);
        msg_info("Changing oscillator frequency from %.3f %s to %.3f %s\n", f_get, unit_get, f_set, unit_set);
        if(pgm->set_fosc(pgm, PDATA(pgm)->fosc_data) < 0)
          return -1;
      }
    }
  }

  /*
   * Examine the avrpart's memory definitions, and initialize the page
   * caches.  For devices/memory that are not page oriented, treat
   * them as page size 1 for EEPROM, and 2 for flash.
   */
  PDATA(pgm)->flash_pagesize = 2;
  PDATA(pgm)->eeprom_pagesize = 1;
  for (ln = lfirst(p->mem); ln; ln = lnext(ln)) {
    m = ldata(ln);
    if (mem_is_flash(m)) {
      if (m->page_size > 1) {
        if (m->page_size > 256)
          PDATA(pgm)->flash_pagesize = 256;
        else
          PDATA(pgm)->flash_pagesize = m->page_size;
      }
    } else if (mem_is_eeprom(m)) {
      if (m->page_size > 1)
	PDATA(pgm)->eeprom_pagesize = m->page_size;
    }
  }
  free(PDATA(pgm)->flash_pagecache);
  free(PDATA(pgm)->eeprom_pagecache);
  if ((PDATA(pgm)->flash_pagecache = malloc(PDATA(pgm)->flash_pagesize)) == NULL) {
    pmsg_error("out of memory\n");
    return -1;
  }
  if ((PDATA(pgm)->eeprom_pagecache = malloc(PDATA(pgm)->eeprom_pagesize)) == NULL) {
    pmsg_error("out of memory\n");
    free(PDATA(pgm)->flash_pagecache);
    return -1;
  }
  PDATA(pgm)->flash_pageaddr = PDATA(pgm)->eeprom_pageaddr = (unsigned long)-1L;

  if (p->flags & AVRPART_IS_AT90S1200) {
    /*
     * AT90S1200 needs a positive reset pulse after a chip erase.
     */
    pgm->disable(pgm);
    usleep(10000);
  }

  return pgm->program_enable(pgm, p);
}


/*
 * initialize the AVR device and prepare it to accept commands
 */
static int stk500v2_jtag3_initialize(const PROGRAMMER *pgm, const AVRPART *p) {
  unsigned char parm[4], *resp;
  LNODEID ln;
  AVRMEM * m;

  // FIXME: condition below looks fishy, suspect the code wants !(p->prog_modes & (PM_debugWIRE | PM_JTAG | PM_JTAGmkI /* | PM_XMEGAJTAG | PM_AVR32JTAG */))
  if (p->prog_modes & (PM_PDI | PM_TPI)) {
    pmsg_error("part %s has no ISP interface\n", p->desc);
    return -1;
  }

  PROGRAMMER *pgmcp = pgm_dup(pgm);
  pgmcp->cookie = PDATA(pgm)->chained_pdata;

  if (p->prog_modes & PM_debugWIRE)
    parm[0] = PARM3_ARCH_TINY;
  else
    parm[0] = PARM3_ARCH_MEGA;
  if (jtag3_setparm(pgmcp, SCOPE_AVR, 0, PARM3_ARCH, parm, 1) < 0) {
    pgm_free(pgmcp);
    return -1;
  }

  parm[0] = PARM3_SESS_PROGRAMMING;
  if (jtag3_setparm(pgmcp, SCOPE_AVR, 0, PARM3_SESS_PURPOSE, parm, 1) < 0) {
    pgm_free(pgmcp);
    return -1;
  }

  parm[0] = PARM3_CONN_ISP;
  if (jtag3_setparm(pgmcp, SCOPE_AVR, 1, PARM3_CONNECTION, parm, 1) < 0) {
    pgm_free(pgmcp);
    return -1;
  }

  parm[0] = SCOPE_AVR_ISP;
  parm[1] = 0x1e;
  jtag3_send(pgmcp, parm, 2);

  if (jtag3_recv(pgmcp, &resp) > 0)
    free(resp);

  // Read or write SUFFER register
  if (PDATA(pgm)->suffer_get || PDATA(pgm)->suffer_set) {
    // Read existing SUFFER value
    if (jtag3_getparm(pgmcp, SCOPE_EDBG, MEDBG_REG_SUFFER_BANK + 0x10, MEDBG_REG_SUFFER_OFFSET, PDATA(pgm)->suffer_data, 1) < 0)
      return -1;
    if (!PDATA(pgm)->suffer_set)
      imsg_info("SUFFER register value read as 0x%02x\n", PDATA(pgm)->suffer_data[0]);
    // Write new SUFFER value
    else {
      if (jtag3_setparm(pgmcp, SCOPE_EDBG, MEDBG_REG_SUFFER_BANK + 0x10, MEDBG_REG_SUFFER_OFFSET, PDATA(pgm)->suffer_data+1, 1) < 0)
        return -1;
      imsg_info("SUFFER register value changed from 0x%02x to 0x%02x\n", PDATA(pgm)->suffer_data[0], PDATA(pgm)->suffer_data[1]);
    }
  }

  // Read or write Vtarg switch
  if (PDATA(pgm)->vtarg_switch_get || PDATA(pgm)->vtarg_switch_set) {
    // Read existing Vtarg switch value
    if (jtag3_getparm(pgmcp, SCOPE_EDBG, EDBG_CTXT_CONTROL, EDBG_CONTROL_TARGET_POWER, PDATA(pgm)->vtarg_switch_data, 1) < 0)
      return -1;
    if (!PDATA(pgm)->vtarg_switch_set)
      imsg_info("Vtarg switch setting read as %u: target power is switched %s\n", PDATA(pgm)->vtarg_switch_data[0], PDATA(pgm)->vtarg_switch_data[0] ? "on" : "off");
    // Write Vtarg switch value
    else {
      if (jtag3_setparm(pgmcp, SCOPE_EDBG, EDBG_CTXT_CONTROL, EDBG_CONTROL_TARGET_POWER, PDATA(pgm)->vtarg_switch_data+1, 1) < 0)
        return -1;
      imsg_info("Vtarg switch setting changed from %u to %u\n", PDATA(pgm)->vtarg_switch_data[0], PDATA(pgm)->vtarg_switch_data[1]);
      // Exit early is the target power switch is off and print sensible info message
      if (PDATA(pgm)->vtarg_switch_data[1] == 0) {
        imsg_info("Turn on the Vtarg switch to establish connection with the target\n\n");
        return -1;
      }
    }
  }

  // Read or write target voltage
  if (PDATA(pgm)->vtarg_get || PDATA(pgm)->vtarg_set) {
    // Read current target voltage set value
    unsigned char buf[2];
    if (jtag3_getparm(pgmcp, SCOPE_GENERAL, 1, PARM3_VADJUST, buf, 2) < 0)
      return -1;
    double vtarg_read = b2_to_u16(buf) / 1000.0;
    if (PDATA(pgm)->vtarg_get)
      msg_info("Target voltage value read as %.2f V\n", vtarg_read);
    // Write target voltage value
    else {
      u16_to_b2(buf, (unsigned)(PDATA(pgm)->vtarg_data * 1000));
      msg_info("Changing target voltage from %.2f V to %.2f V\n", vtarg_read, PDATA(pgm)->vtarg_data);
      if (jtag3_setparm(pgmcp, SCOPE_GENERAL, 1, PARM3_VADJUST, buf, sizeof(buf)) < 0) {
        msg_warning("Cannot set target voltage %.2f V\n", PDATA(pgm)->vtarg_data);
        return -1;
      }
    }
  }

  free(pgmcp);

  /*
   * Examine the avrpart's memory definitions, and initialize the page
   * caches.  For devices/memory that are not page oriented, treat
   * them as page size 1 for EEPROM, and 2 for flash.
   */
  PDATA(pgm)->flash_pagesize = 2;
  PDATA(pgm)->eeprom_pagesize = 1;
  for (ln = lfirst(p->mem); ln; ln = lnext(ln)) {
    m = ldata(ln);
    if (mem_is_flash(m)) {
      if (m->page_size > 1) {
        if (m->page_size > 256)
          PDATA(pgm)->flash_pagesize = 256;
        else
          PDATA(pgm)->flash_pagesize = m->page_size;
      }
    } else if (mem_is_eeprom(m)) {
      if (m->page_size > 1)
	PDATA(pgm)->eeprom_pagesize = m->page_size;
    }
  }
  free(PDATA(pgm)->flash_pagecache);
  free(PDATA(pgm)->eeprom_pagecache);
  if ((PDATA(pgm)->flash_pagecache = malloc(PDATA(pgm)->flash_pagesize)) == NULL) {
    pmsg_error("out of memory\n");
    return -1;
  }
  if ((PDATA(pgm)->eeprom_pagecache = malloc(PDATA(pgm)->eeprom_pagesize)) == NULL) {
    pmsg_error("out of memory\n");
    free(PDATA(pgm)->flash_pagecache);
    return -1;
  }
  PDATA(pgm)->flash_pageaddr = PDATA(pgm)->eeprom_pageaddr = (unsigned long)-1L;

  return pgm->program_enable(pgm, p);
}


/*
 * initialize the AVR device and prepare it to accept commands, generic HV mode
 */
static int stk500hv_initialize(const PROGRAMMER *pgm, const AVRPART *p, enum hvmode mode) {
  unsigned char buf[CTL_STACK_SIZE + 1];
  int result;
  LNODEID ln;
  AVRMEM * m;

  if (p->ctl_stack_type != (mode == PPMODE? CTL_STACK_PP: CTL_STACK_HVSP)) {
    pmsg_error("%s programming control stack not defined for part %s\n",
      mode == PPMODE? "parallel": "high-voltage serial", p->desc);
    return -1;
  }

  buf[0] = CMD_SET_CONTROL_STACK;
  memcpy(buf + 1, p->controlstack, CTL_STACK_SIZE);

  result = stk500v2_command(pgm, buf, CTL_STACK_SIZE + 1, sizeof(buf));

  if (result < 0) {
    pmsg_error("unable to set control stack\n");
    return -1;
  }

  // Read or write target voltage
  if (PDATA(pgm)->vtarg_get || PDATA(pgm)->vtarg_set) {
    // Read current target voltage set value
    unsigned char vtarg_read = 0;
    if (stk500v2_getparm(pgm, PARAM_VTARGET, &vtarg_read) < 0)
      return -1;
    if (PDATA(pgm)->vtarg_get)
      msg_info("Target voltage value read as %.2f V\n", (vtarg_read / 10.0));
    // Write target voltage value
    else {
      msg_info("Changing target voltage from %.2f V to %.2f V\n", (vtarg_read / 10.0), PDATA(pgm)->vtarg_data);
      if(pgm->set_vtarget(pgm, PDATA(pgm)->vtarg_data) < 0)
        return -1;
    }
  }

  // Read or write analog reference voltage
  if (PDATA(pgm)->varef_get || PDATA(pgm)->varef_set) {
    if(PDATA(pgm)->pgmtype == PGMTYPE_STK500) {
      // STK500: Read current analog reference voltage
      unsigned char varef_read = 0;
      if (stk500v2_getparm(pgm, PARAM_VADJUST, &varef_read) < 0)
        return -1;
      if (PDATA(pgm)->varef_get)
        msg_info("Analog reference voltage value read as %.2f V\n", (varef_read / 10.0));
      // STK500: Write analog reference voltage
      else {
        msg_info("Changing analog reference voltage from %.2f V to %.2f V\n",
          (varef_read / 10.0), PDATA(pgm)->varef_data);
        if(pgm->set_varef(pgm, 0, PDATA(pgm)->varef_data) < 0)
          return -1;
      }
    } else if(PDATA(pgm)->pgmtype == PGMTYPE_STK600) {
      // STK600: Read current target voltage set value
      unsigned int varef_read = 0;
      if (stk500v2_getparm2(pgm, PDATA(pgm)->varef_channel == 0 ? PARAM2_AREF0 : PARAM2_AREF1, &varef_read) < 0)
        return -1;
      if (PDATA(pgm)->varef_get)
        msg_info("Analog reference channel %d voltage read as %.2f V\n", PDATA(pgm)->varef_channel, (varef_read / 100.0));
      // STK600: Write target voltage value for channel n
      else {
        msg_info("Changing analog reference channel %d voltage from %.2f V to %.2f V\n",
          PDATA(pgm)->varef_channel, (varef_read / 100.0), PDATA(pgm)->varef_data);
        if(pgm->set_varef(pgm, PDATA(pgm)->varef_channel, PDATA(pgm)->varef_data) < 0)
          return -1;
      }
    }
  }

  // Read or write clock generator frequency
  if (PDATA(pgm)->fosc_get || PDATA(pgm)->fosc_set) {
    if(PDATA(pgm)->pgmtype == PGMTYPE_STK500) {
      // Read current target voltage set value
      unsigned char osc_pscale = 0;
      unsigned char osc_cmatch = 0;
      const char *unit_get = {"Hz"};
      double f_get = 0.0;
      if (stk500v2_getparm(pgm, PARAM_OSC_PSCALE, &osc_pscale) < 0
        || stk500v2_getparm(pgm, PARAM_OSC_CMATCH, &osc_cmatch) < 0)
        return -1;
      if(osc_pscale) {
        int prescale = 1;
        f_get = PDATA(pgm)->xtal / 2;
        switch (osc_pscale) {
          case 2: prescale = 8; break;
          case 3: prescale = 32; break;
          case 4: prescale = 64; break;
          case 5: prescale = 128; break;
          case 6: prescale = 256; break;
          case 7: prescale = 1024; break;
        }
        f_get /= prescale;
        f_get /= (osc_cmatch + 1);
        f_get = f_to_kHz_MHz(f_get, &unit_get);
      }
      if (PDATA(pgm)->fosc_get)
          msg_info("Oscillator currently set to %.3f %s\n", f_get, unit_get);
      // Write target voltage value
      else {
        const char *unit_set;
        double f_set = f_to_kHz_MHz(PDATA(pgm)->fosc_data, &unit_set);
        msg_info("Changing oscillator frequency from %.3f %s to %.3f %s\n", f_get, unit_get, f_set, unit_set);
        if(pgm->set_fosc(pgm, PDATA(pgm)->fosc_data) < 0)
          return -1;
      }
    } else if(PDATA(pgm)->pgmtype == PGMTYPE_STK600) {
      // Read current target voltage set value
      unsigned int clock_conf = 0;
      if (stk500v2_getparm2(pgm, PARAM2_CLOCK_CONF, &clock_conf) < 0)
        return -1;
      unsigned int oct = (clock_conf & 0xf000) >> 12u;
      unsigned int dac = (clock_conf & 0x0ffc) >> 2u;
      double f_get = pow(2, (double)oct) * 2078.0 / (2 - (double)dac / 1024.0);
      const char *unit_get = {"Hz"};
      f_get = f_to_kHz_MHz(f_get, &unit_get);
      if (PDATA(pgm)->fosc_get)
          msg_info("Oscillator currently set to %.3f %s\n", f_get, unit_get);
      // Write target voltage value
      else {
        const char *unit_set;
        double f_set = f_to_kHz_MHz(PDATA(pgm)->fosc_data, &unit_set);
        msg_info("Changing oscillator frequency from %.3f %s to %.3f %s\n", f_get, unit_get, f_set, unit_set);
        if(pgm->set_fosc(pgm, PDATA(pgm)->fosc_data) < 0)
          return -1;
      }
    }
  }

  /*
   * Examine the avrpart's memory definitions, and initialize the page
   * caches.  For devices/memory that are not page oriented, treat
   * them as page size 1 for EEPROM, and 2 for flash.
   */
  PDATA(pgm)->flash_pagesize = 2;
  PDATA(pgm)->eeprom_pagesize = 1;
  for (ln = lfirst(p->mem); ln; ln = lnext(ln)) {
    m = ldata(ln);
    if (mem_is_flash(m)) {
      if (m->page_size > 1) {
        if (m->page_size > 256)
          PDATA(pgm)->flash_pagesize = 256;
        else
          PDATA(pgm)->flash_pagesize = m->page_size;
      }
    } else if (mem_is_eeprom(m)) {
      if (m->page_size > 1)
	PDATA(pgm)->eeprom_pagesize = m->page_size;
    }
  }
  free(PDATA(pgm)->flash_pagecache);
  free(PDATA(pgm)->eeprom_pagecache);
  if ((PDATA(pgm)->flash_pagecache = malloc(PDATA(pgm)->flash_pagesize)) == NULL) {
    pmsg_error("out of memory\n");
    return -1;
  }
  if ((PDATA(pgm)->eeprom_pagecache = malloc(PDATA(pgm)->eeprom_pagesize)) == NULL) {
    pmsg_error("out of memory\n");
    free(PDATA(pgm)->flash_pagecache);
    return -1;
  }
  PDATA(pgm)->flash_pageaddr = PDATA(pgm)->eeprom_pageaddr = (unsigned long)-1L;

  return pgm->program_enable(pgm, p);
}

/*
 * initialize the AVR device and prepare it to accept commands, PP mode
 */
static int stk500pp_initialize(const PROGRAMMER *pgm, const AVRPART *p) {
  return stk500hv_initialize(pgm, p, PPMODE);
}

/*
 * initialize the AVR device and prepare it to accept commands, HVSP mode
 */
static int stk500hvsp_initialize(const PROGRAMMER *pgm, const AVRPART *p) {
  return stk500hv_initialize(pgm, p, HVSPMODE);
}

static void stk500v2_jtag3_disable(const PROGRAMMER *pgm) {
  unsigned char buf[16];
  int result;

  free(PDATA(pgm)->flash_pagecache);
  PDATA(pgm)->flash_pagecache = NULL;
  free(PDATA(pgm)->eeprom_pagecache);
  PDATA(pgm)->eeprom_pagecache = NULL;

  buf[0] = CMD_LEAVE_PROGMODE_ISP;
  buf[1] = 1; // preDelay;
  buf[2] = 1; // postDelay;

  result = stk500v2_command(pgm, buf, 3, sizeof(buf));

  if (result < 0) {
    pmsg_error("unable to leave programming mode\n");
  }

  return;
}

static void stk500v2_disable(const PROGRAMMER *pgm) {
  unsigned char buf[16];
  int result;

  buf[0] = CMD_LEAVE_PROGMODE_ISP;
  buf[1] = 1; // preDelay;
  buf[2] = 1; // postDelay;

  result = stk500v2_command(pgm, buf, 3, sizeof(buf));

  if (result < 0) {
    pmsg_error("unable to leave programming mode\n");
  }

  return;
}

/*
 * Leave programming mode, generic HV mode
 */
static void stk500hv_disable(const PROGRAMMER *pgm, enum hvmode mode) {
  unsigned char buf[16];
  int result;

  free(PDATA(pgm)->flash_pagecache);
  PDATA(pgm)->flash_pagecache = NULL;
  free(PDATA(pgm)->eeprom_pagecache);
  PDATA(pgm)->eeprom_pagecache = NULL;

  buf[0] = mode == PPMODE? CMD_LEAVE_PROGMODE_PP:
  (PDATA(pgm)->pgmtype == PGMTYPE_STK600?
   CMD_LEAVE_PROGMODE_HVSP_STK600:
   CMD_LEAVE_PROGMODE_HVSP);
  buf[1] = 15;  // p->hvleavestabdelay;
  buf[2] = 15;  // p->resetdelay;

  result = stk500v2_command(pgm, buf, 3, sizeof(buf));

  if (result < 0) {
    pmsg_error("unable to leave programming mode\n");
  }

  return;
}

/*
 * Leave programming mode, PP mode
 */
static void stk500pp_disable(const PROGRAMMER *pgm) {
  stk500hv_disable(pgm, PPMODE);
}

/*
 * Leave programming mode, HVSP mode
 */
static void stk500hvsp_disable(const PROGRAMMER *pgm) {
  stk500hv_disable(pgm, HVSPMODE);
}

static void stk500v2_enable(PROGRAMMER *pgm, const AVRPART *p) {
  // Previously stk500v2_initialize() set up pgm
  if(pgm->initialize == stk500v2_initialize) {
    if((PDATA(pgm)->pgmtype == PGMTYPE_STK600 ||
      PDATA(pgm)->pgmtype == PGMTYPE_AVRISP_MKII ||
      PDATA(pgm)->pgmtype == PGMTYPE_JTAGICE_MKII) != 0
      && (p->prog_modes & (PM_PDI | PM_TPI)) != 0) {
      stk600_setup_xprog(pgm);
    } else {
      stk600_setup_isp(pgm);
    }
  }
  AVRMEM *mem = avr_locate_flash(p);
  if(mem && mem->op[AVR_OP_WRITE_LO]) // Old part that can only write flash bytewise
    if(mem->page_size < 2)  // Override page size, as STK500v2/EDBG uses flash word addresses
      mem->page_size = 2;

  return;
}

static int stk500v2_parseextparms(const PROGRAMMER *pgm, const LISTID extparms) {
  LNODEID ln;
  const char *extended_param;
  int rv = 0;

  for (ln = lfirst(extparms); ln; ln = lnext(ln)) {
    extended_param = ldata(ln);

    if (str_starts(extended_param, "vtarg")) {
      if (pgm->extra_features & HAS_VTARG_ADJ) {
        // Set target voltage
        if (str_starts(extended_param, "vtarg=") ) {
          double vtarg_set_val = -1; // default = invalid value
          int sscanf_success = sscanf(extended_param, "vtarg=%lf", &vtarg_set_val);
          PDATA(pgm)->vtarg_data = (double)((int)(vtarg_set_val * 100 + .5)) / 100;
          if (sscanf_success < 1 || vtarg_set_val < 0) {
            pmsg_error("invalid vtarg value %s\n", extended_param);
            rv = -1;
            break;
          }
          PDATA(pgm)->vtarg_set = true;
          continue;
        }
        // Get target voltage
        else if(str_eq(extended_param, "vtarg")) {
          PDATA(pgm)->vtarg_get = true;
          continue;
        }
      }
    }

    else if (str_starts(extended_param, "varef")) {
      if (pgm->extra_features & HAS_VAREF_ADJ) {
        int sscanf_success = 0;
        double varef_set_val = -1;
        // Get new analog reference voltage for channel 0
        if (str_starts(extended_param, "varef=")) {
          sscanf_success = sscanf(extended_param, "varef=%lf", &varef_set_val);
          PDATA(pgm)->varef_channel = 0;
          PDATA(pgm)->varef_set = true;
        }
        // Get new analog reference voltage for channel 0
        else if(str_starts(extended_param, "varef0=")) {
          sscanf_success = sscanf(extended_param, "varef0=%lf", &varef_set_val);
          PDATA(pgm)->varef_channel = 0;
          PDATA(pgm)->varef_set = true;
        }
        // Get new analog reference voltage for channel 1
        else if (str_starts(extended_param, "varef1=") && str_contains(pgm->type, "STK600")) {
          sscanf_success = sscanf(extended_param, "varef1=%lf", &varef_set_val);
          PDATA(pgm)->varef_channel = 1;
          PDATA(pgm)->varef_set = true;
        }
        // Get current analog reference voltage for channel 0
        else if(str_eq(extended_param, "varef") || str_eq(extended_param, "varef0")) {
          PDATA(pgm)->varef_get = true;
          PDATA(pgm)->varef_channel = 0;
          continue;
        }
        // Get current analog reference voltage for channel 1
        else if(str_eq(extended_param, "varef1") && str_contains(pgm->type, "STK600")) {
          PDATA(pgm)->varef_get = true;
          PDATA(pgm)->varef_channel = 1;
          continue;
        }
        // Set analog reference voltage
        if (PDATA(pgm)->varef_set) {
          PDATA(pgm)->varef_data = (double)((int)(varef_set_val * 100 + .5)) / 100;
          if (sscanf_success < 1 || varef_set_val < 0) {
            pmsg_error("invalid varef value %s\n", extended_param);
            PDATA(pgm)->varef_set = false;
            rv = -1;
            break;
          }
          continue;
        }
      }
    }

    else if (str_starts(extended_param, "fosc")) {
      if (pgm->extra_features & HAS_FOSC_ADJ) {
        // Set clock generator frequency
        if (str_starts(extended_param, "fosc=")) {
          char fosc_str[16] = {0};
          int sscanf_success = sscanf(extended_param, "fosc=%15[0-9.eE MmKkHhZzof]", fosc_str);
          if (sscanf_success < 1) {
            pmsg_error("invalid fosc value %s\n", extended_param);
            rv = -1;
            break;
          }
          char *endp;
          double v = strtod(fosc_str, &endp);
          if (endp == fosc_str){ // no number
            while ( *endp == ' ' ) // remove leading spaces
              ++endp;
            if (str_starts(endp, "off"))
              PDATA(pgm)->fosc_data = 0.0;
            else {
              pmsg_error("invalid fosc value %s\n", endp);
              rv = -1;
              break;
            }
          }
          while ( *endp == ' ' ) // remove leading spaces before unit
            ++endp;
          if (*endp == 'm' || *endp == 'M')
            PDATA(pgm)->fosc_data =  v * 1e6;
          else if (*endp == 'k' || *endp == 'K')
            PDATA(pgm)->fosc_data =  v * 1e3;
          else if (*endp == 0 || *endp == 'h' || *endp == 'H' || *endp == 0)
            PDATA(pgm)->fosc_data =  v;
          PDATA(pgm)->fosc_set = true;
          continue;
        }
        // Get clock generator frequency
        else if(str_eq(extended_param, "fosc")) {
          PDATA(pgm)->fosc_get = true;
         continue;
        }
      }
    }

    else if (str_starts(extended_param, "xtal")) {
      // Set clock generator frequency
      if (str_starts(extended_param, "xtal=")) {
        char xtal_str[16] = {0};
        int sscanf_success = sscanf(extended_param, "xtal=%15[0-9.eE MmKkHhZz]", xtal_str);
        if (sscanf_success < 1) {
          pmsg_error("invalid xtal value %s\n", extended_param);
          rv = -1;
          break;
        }
        char *endp;
        double v = strtod(xtal_str, &endp);
        if (endp == xtal_str){
          pmsg_error("invalid xtal value %s\n", xtal_str);
          rv = -1;
          break;
        }
        while ( *endp == ' ' ) // remove leading spaces before unit
          ++endp;
        if (*endp == 'm' || *endp == 'M') // fits also e.g. "nnnnMHz"
          PDATA(pgm)->xtal = v * 1e6;
        else if (*endp == 'k' || *endp == 'K')
          PDATA(pgm)->xtal = v * 1e3;
        else if (*endp == 0 || *endp == 'h' || *endp == 'H') // "nnnn" or "nnnnHz"
          PDATA(pgm)->xtal = (unsigned)v;
        continue;
      }
    }

    else if (str_eq(extended_param, "help")) {
      msg_error("%s -c %s extended options:\n", progname, pgmid);
      if (pgm->extra_features & HAS_VTARG_ADJ) {
        msg_error("  -xvtarg               Read target supply voltage\n");
        msg_error("  -xvtarg=<arg>         Set target supply voltage\n");
      }
      if (pgm->extra_features & HAS_VAREF_ADJ) {
        if (str_contains(pgm->type, "STK500")) {
          msg_error("  -xvaref               Read analog reference voltage\n");
          msg_error("  -xvaref=<arg>         Set analog reference voltage\n");
        }
        else if (str_contains(pgm->type, "STK600")) {
          msg_error("  -xvaref               Read channel 0 analog reference voltage\n");
          msg_error("  -xvaref0              Alias for -xvaref\n");
          msg_error("  -xvaref1              Read channel 1 analog reference voltage\n");
          msg_error("  -xvaref=<arg>         Set channel 0 analog reference voltage\n");
          msg_error("  -xvaref0=<arg>        Alias for -xvaref=<arg>\n");
          msg_error("  -xvaref1=<arg>        Set channel 1 analog reference voltage\n");
        }
      }
      if (pgm->extra_features & HAS_FOSC_ADJ) {
        msg_error("  -xfosc                Read oscillator clock frequency\n");
        msg_error("  -xfosc=<arg>[M|k]|off Set oscillator clock frequency\n");
      }
      msg_error("  -xxtal=<arg>[M|k]     Set programmer xtal frequency\n");
      msg_error("  -xhelp                Show this help menu and exit\n");
      exit(0);
    }

    pmsg_error("invalid extended parameter %s\n", extended_param);
    rv = -1;
  }
  return rv;
}

static int stk500v2_jtag3_parseextparms(const PROGRAMMER *pgm, const LISTID extparms) {
  LNODEID ln;
  const char *extended_param;
  int rv = 0;

  for (ln = lfirst(extparms); ln; ln = lnext(ln)) {
    extended_param = ldata(ln);

    // SUFFER bits
    // Bit 7 ARDUINO: Adds control of extra LEDs when set to 0
    // Bit 6..3: Reserved (must be set to 1)
    // Bit 2 EOF: Agressive power-down, sleep after 5 seconds if no USB enumeration when set to 0
    // Bit 1 LOWP: forces running at 1 MHz when bit set to 0
    // Bit 0 FUSE: Fuses are safe-masked when bit sent to 1 Fuses are unprotected when set to 0
    if (str_starts(extended_param, "suffer")) {
      if(pgm->extra_features & HAS_SUFFER) {
        // Set SUFFER value
        if (str_starts(extended_param, "suffer=")) {
          if (sscanf(extended_param, "suffer=%hhi", PDATA(pgm)->suffer_data+1) < 1) {
            pmsg_error("invalid -xsuffer=<value> %s\n", extended_param);
            rv = -1;
            break;
          }
          if((PDATA(pgm)->suffer_data[1] & 0x78) != 0x78) {
            PDATA(pgm)->suffer_data[1] |= 0x78;
            pmsg_info("setting -xsuffer=0x%02x so that reserved bits 3..6 are set\n",
              PDATA(pgm)->suffer_data[1]);
          }
          PDATA(pgm)->suffer_set = true;
        }
        // Get SUFFER value
        else
          PDATA(pgm)->suffer_get = true;
        continue;
      }
    }

    else if (str_starts(extended_param, "vtarg_switch")) {
      if(pgm->extra_features & HAS_VTARG_SWITCH) {
        // Set Vtarget switch value
        if (str_starts(extended_param, "vtarg_switch=")) {
          int sscanf_success = sscanf(extended_param, "vtarg_switch=%hhi", PDATA(pgm)->vtarg_switch_data+1);
          if (sscanf_success < 1 || PDATA(pgm)->vtarg_switch_data[1] > 1) {
            pmsg_error("invalid vtarg_switch value %s\n", extended_param);
            rv = -1;
            break;
          }
          PDATA(pgm)->vtarg_switch_set = true;
        }
        // Get Vtarget switch value
        else
          PDATA(pgm)->vtarg_switch_get = true;
        continue;
      }
    }

    else if (str_starts(extended_param, "vtarg")) {
      if (pgm->extra_features & HAS_VTARG_ADJ) {
        // Set target voltage
        if (str_starts(extended_param, "vtarg=") ) {
          double vtarg_set_val = 0;
          int sscanf_success = sscanf(extended_param, "vtarg=%lf", &vtarg_set_val);
          PDATA(pgm)->vtarg_data = (double)((int)(vtarg_set_val * 100 + .5)) / 100;
          if (sscanf_success < 1 || vtarg_set_val < 0) {
            pmsg_error("invalid vtarg value %s\n", extended_param);
            rv = -1;
            break;
          }
          PDATA(pgm)->vtarg_set = true;
        }
        // Get target voltage
        else if(str_eq(extended_param, "vtarg"))
          PDATA(pgm)->vtarg_get = true;
        else
          break;
        continue;
      }
    }

    else if (str_eq(extended_param, "help")) {
      msg_error("%s -c %s extended options:\n", progname, pgmid);
      if(str_starts(pgmid, "xplainedmini")) {
        msg_error("  -xsuffer              Read SUFFER register value\n");
        msg_error("  -xsuffer=<arg>        Set SUFFER register value\n");
        msg_error("  -xvtarg_switch        Read on-board target voltage switch state\n");
        msg_error("  -xvtarg_switch=<0..1> Set on-board target voltage switch state\n");
      }
      if (pgm->extra_features & HAS_VTARG_ADJ) {
        msg_error("  -xvtarg               Read on-board target supply voltage\n");
        msg_error("  -xvtarg=<arg>         Set on-board target supply voltage\n");
      }
      msg_error  ("  -xhelp                Show this help menu and exit\n");
      exit(0);
    }

    pmsg_error("invalid extended parameter %s\n", extended_param);
    rv = -1;
  }
  return rv;
}


// ScratchMonkey LED functions (Arduino Micro, Nano and UNO)
enum {
  SCRATCHMONKEY_RDY_LED = 1,    // D5 (green)
  SCRATCHMONKEY_PGM_LED = 2,    // D6 (yellow)
  SCRATCHMONKEY_VFY_LED = 4,    // D7 (orange)
  SCRATCHMONKEY_ERR_LED = 8,    // D8 (red)
  PARAM_SCRATCHMONKEY_STATUS_LEDS = 0x2A,
};

static void scratchmonkey_led_state(const PROGRAMMER *pgm, int flag, int value) {
  if(value)
    PDATA(pgm)->scratchmonkey_leds |= flag;
  else
    PDATA(pgm)->scratchmonkey_leds &= ~flag;

  stk500v2_setparm_real(pgm, PARAM_SCRATCHMONKEY_STATUS_LEDS, PDATA(pgm)->scratchmonkey_leds);
}

static int scratchmonkey_rdy_led(const struct programmer_t *pgm, int value) {
  scratchmonkey_led_state(pgm, SCRATCHMONKEY_RDY_LED, value);
  return 0;
}

static int scratchmonkey_err_led(const struct programmer_t *pgm, int value) {
  scratchmonkey_led_state(pgm, SCRATCHMONKEY_ERR_LED, value);
  return 0;
}

static int scratchmonkey_pgm_led(const struct programmer_t *pgm, int value) {
  scratchmonkey_led_state(pgm, SCRATCHMONKEY_PGM_LED, value);
  return 0;
}

static int scratchmonkey_vfy_led(const struct programmer_t *pgm, int value) {
  scratchmonkey_led_state(pgm, SCRATCHMONKEY_VFY_LED, value);
  return 0;
}

static int stk500v2_open(PROGRAMMER *pgm, const char *port) {
  union pinfo pinfo = { .serialinfo.baud = 115200, .serialinfo.cflags = SERIAL_8N1 };

  DEBUG("STK500V2: stk500v2_open()\n");

  if (pgm->baudrate)
    pinfo.serialinfo.baud = pgm->baudrate;

  PDATA(pgm)->pgmtype = PGMTYPE_UNKNOWN;

  if(str_caseeq(port, "avrdoper")){
#if defined(HAVE_LIBHIDAPI)
    serdev = &avrdoper_serdev;
    PDATA(pgm)->pgmtype = PGMTYPE_STK500;
#else
    pmsg_error("avrdoper requires avrdude with libhidapi support\n");
    return -1;
#endif
  }

  /*
   * If the port name starts with "usb", divert the serial routines
   * to the USB ones.  The serial_open() function for USB overrides
   * the meaning of the "baud" parameter to be the USB device ID to
   * search for.
   */
  if (str_starts(port, "usb")) {
#if defined(HAVE_LIBUSB)
    serdev = &usb_serdev_frame;
    pinfo.usbinfo.vid = USB_VENDOR_ATMEL;
    pinfo.usbinfo.flags = 0;
    pinfo.usbinfo.pid = USB_DEVICE_AVRISPMKII;
    PDATA(pgm)->pgmtype = PGMTYPE_AVRISP_MKII;
    pgm->set_sck_period = stk500v2_set_sck_period_mk2;
    pgm->fd.usb.max_xfer = USBDEV_MAX_XFER_MKII;
    pgm->fd.usb.rep = USBDEV_BULK_EP_READ_MKII;
    pgm->fd.usb.wep = USBDEV_BULK_EP_WRITE_MKII;
    pgm->fd.usb.eep = 0;           /* no seperate EP for events */
#else
    pmsg_error("avrdude was compiled without usb support\n");
    return -1;
#endif
  }

  strcpy(pgm->port, port);
  if (serial_open(port, pinfo, &pgm->fd)==-1) {
    return -1;
  }

  // Make USB serial number available to programmer
  if (serdev && serdev->usbsn)
    pgm->usbsn = serdev->usbsn;

  // Drain any extraneous input, synchronise and drain again
  if(stk500v2_drain(pgm, 0) < 0 || stk500v2_getsync(pgm) < 0 || stk500v2_drain(pgm, 0) < 0)
    return -1;

  if (pgm->bitclock != 0.0) {
    if (pgm->set_sck_period(pgm, pgm->bitclock) != 0)
      return -1;
  }

  if(PDATA(pgm)->is_scratchmonkey) {
    pgm->rdy_led = scratchmonkey_rdy_led;
    pgm->err_led = scratchmonkey_err_led;
    pgm->pgm_led = scratchmonkey_pgm_led;
    pgm->vfy_led = scratchmonkey_vfy_led;
  }

  return 0;
}


static int stk600_open(PROGRAMMER *pgm, const char *port) {
  union pinfo pinfo = { .serialinfo.baud = 115200, .serialinfo.cflags = SERIAL_8N1 };

  DEBUG("STK500V2: stk600_open()\n");

  if (pgm->baudrate)
    pinfo.serialinfo.baud = pgm->baudrate;

  PDATA(pgm)->pgmtype = PGMTYPE_UNKNOWN;

  /*
   * If the port name starts with "usb", divert the serial routines
   * to the USB ones.  The serial_open() function for USB overrides
   * the meaning of the "baud" parameter to be the USB device ID to
   * search for.
   */
  if (str_starts(port, "usb")) {
#if defined(HAVE_LIBUSB)
    serdev = &usb_serdev_frame;
    pinfo.usbinfo.vid = USB_VENDOR_ATMEL;
    pinfo.usbinfo.flags = 0;
    pinfo.usbinfo.pid = USB_DEVICE_STK600;
    PDATA(pgm)->pgmtype = PGMTYPE_STK600;
    pgm->set_sck_period = stk600_set_sck_period;
    pgm->fd.usb.max_xfer = USBDEV_MAX_XFER_MKII;
    pgm->fd.usb.rep = USBDEV_BULK_EP_READ_STK600;
    pgm->fd.usb.wep = USBDEV_BULK_EP_WRITE_STK600;
    pgm->fd.usb.eep = 0;           /* no seperate EP for events */
#else
    pmsg_error("avrdude was compiled without usb support\n");
    return -1;
#endif
  }

  strcpy(pgm->port, port);
  if (serial_open(port, pinfo, &pgm->fd)==-1) {
    return -1;
  }

  // Drain any extraneous input, synchronise and drain again
  if(stk500v2_drain(pgm, 0) < 0 || stk500v2_getsync(pgm) < 0 || stk500v2_drain(pgm, 0) < 0)
    return -1;

  if (pgm->bitclock != 0.0) {
    if (pgm->set_sck_period(pgm, pgm->bitclock) != 0)
      return -1;
  }

  return 0;
}


static void stk500v2_close(PROGRAMMER *pgm) {
  DEBUG("STK500V2: stk500v2_close()\n");

  serial_close(&pgm->fd);
  pgm->fd.ifd = -1;
}


static int stk500v2_loadaddr(const PROGRAMMER *pgm, unsigned int addr) {
  unsigned char buf[16];
  int result;

  DEBUG("STK500V2: stk500v2_loadaddr(%d)\n",addr);

  buf[0] = CMD_LOAD_ADDRESS;
  buf[1] = (addr >> 24) & 0xff;
  buf[2] = (addr >> 16) & 0xff;
  buf[3] = (addr >> 8) & 0xff;
  buf[4] = addr & 0xff;

  result = stk500v2_command(pgm, buf, 5, sizeof(buf));

  if (result < 0) {
    pmsg_error("unable to set load address\n");
    return -1;
  }

  return 0;
}


/*
 * Read a single byte, generic HV mode
 */
static int stk500hv_read_byte(const PROGRAMMER *pgm, const AVRPART *p, const AVRMEM *mem,
			      unsigned long addr, unsigned char * value,
			      enum hvmode mode)
{
  int result, cmdlen = 2;
  unsigned char buf[266];
  unsigned long paddr = 0UL, *paddr_ptr = NULL;
  unsigned int pagesize = 0, use_ext_addr = 0, addrshift = 0;
  unsigned char *cache_ptr = NULL;

  pmsg_notice2("stk500hv_read_byte(.., %s, 0x%lx, ...)\n", mem->desc, addr);

  if (mem_is_flash(mem)) {
    buf[0] = mode == PPMODE? CMD_READ_FLASH_PP: CMD_READ_FLASH_HVSP;
    cmdlen = 3;
    pagesize = PDATA(pgm)->flash_pagesize;
    paddr = addr & ~(pagesize - 1);
    paddr_ptr = &PDATA(pgm)->flash_pageaddr;
    cache_ptr = PDATA(pgm)->flash_pagecache;
    addrshift = 1;
    /*
     * If bit 31 is set, this indicates that the following read/write
     * operation will be performed on a memory that is larger than
     * 64KBytes. This is an indication to STK500 that a load extended
     * address must be executed.
     */
    if (mem->op[AVR_OP_LOAD_EXT_ADDR] != NULL) {
      use_ext_addr = (1U << 31);
    }
  } else if (mem_is_eeprom(mem)) {
    buf[0] = mode == PPMODE? CMD_READ_EEPROM_PP: CMD_READ_EEPROM_HVSP;
    cmdlen = 3;
    pagesize = mem->page_size;
    if (pagesize == 0)
      pagesize = 1;
    paddr = addr & ~(pagesize - 1);
    paddr_ptr = &PDATA(pgm)->eeprom_pageaddr;
    cache_ptr = PDATA(pgm)->eeprom_pagecache;
  } else if (mem_is_a_fuse(mem) || mem_is_fuses(mem)) {
    buf[0] = mode == PPMODE? CMD_READ_FUSE_PP: CMD_READ_FUSE_HVSP;
    if(mem_is_a_fuse(mem))
      addr = mem_fuse_offset(mem);
  } else if (mem_is_lock(mem)) {
    buf[0] = mode == PPMODE? CMD_READ_LOCK_PP: CMD_READ_LOCK_HVSP;
  } else if (mem_is_calibration(mem)) {
    buf[0] = mode == PPMODE? CMD_READ_OSCCAL_PP: CMD_READ_OSCCAL_HVSP;
  } else if (mem_is_signature(mem)) {
    buf[0] = mode == PPMODE? CMD_READ_SIGNATURE_PP: CMD_READ_SIGNATURE_HVSP;
  } else if (mem_is_sigrow(mem)) {
    buf[0] = addr&1?
      (mode == PPMODE? CMD_READ_OSCCAL_PP: CMD_READ_OSCCAL_HVSP):
      (mode == PPMODE? CMD_READ_SIGNATURE_PP: CMD_READ_SIGNATURE_HVSP);
    addr /= 2;
  } else {
    pmsg_error("unsupported memory %s\n", mem->desc);
    return -1;
  }

  /*
   * In HV mode, we have to use paged reads for flash and
   * EEPROM, and cache the results in a page cache.
   *
   * Page cache validation is based on "{flash,eeprom}_pageaddr"
   * (holding the base address of the most recent cache fill
   * operation).  This variable is set to (unsigned long)-1L when the
   * cache needs to be invalidated.
   */
  if (pagesize && paddr == *paddr_ptr) {
    *value = cache_ptr[addr & (pagesize - 1)];
    return 0;
  }

  if (cmdlen == 3) {
    /* long command, fill in # of bytes */
    buf[1] = (pagesize >> 8) & 0xff;
    buf[2] = pagesize & 0xff;

    /* flash and EEPROM reads require the load address command */
    if (stk500v2_loadaddr(pgm, use_ext_addr | (paddr >> addrshift)) < 0)
        return -1;
  } else {
    buf[1] = addr;
  }

  pmsg_notice2("stk500hv_read_byte(): sending read memory command: ");

  result = stk500v2_command(pgm, buf, cmdlen, sizeof(buf));

  if (result < 0) {
    pmsg_error("timeout/error communicating with programmer\n");
    return -1;
  }

  if (pagesize) {
    *paddr_ptr = paddr;
    memcpy(cache_ptr, buf + 2, pagesize);
    *value = cache_ptr[addr & (pagesize - 1)];
  } else {
    *value = buf[2];
  }

  return 0;
}

/*
 * Read a single byte, PP mode
 */
static int stk500pp_read_byte(const PROGRAMMER *pgm, const AVRPART *p, const AVRMEM *mem,
			      unsigned long addr, unsigned char * value)
{
  return stk500hv_read_byte(pgm, p, mem, addr, value, PPMODE);
}

/*
 * Read a single byte, HVSP mode
 */
static int stk500hvsp_read_byte(const PROGRAMMER *pgm, const AVRPART *p, const AVRMEM *mem,
				unsigned long addr, unsigned char * value)
{
  return stk500hv_read_byte(pgm, p, mem, addr, value, HVSPMODE);
}

/*
 * Read a single byte, ISP mode
 *
 * By now, only used on the JTAGICE3 which does not implement the
 * CMD_SPI_MULTI SPI passthrough command.
 */
static int stk500isp_read_byte(const PROGRAMMER *pgm, const AVRPART *p, const AVRMEM *mem,
			       unsigned long addr, unsigned char * value)
{
  int result, pollidx;
  unsigned char buf[6];
  unsigned long paddr = 0UL, *paddr_ptr = NULL;
  unsigned int pagesize = 0;
  unsigned char *cache_ptr = NULL;
  OPCODE *op;

  pmsg_notice2("stk500isp_read_byte(.., %s, 0x%lx, ...)\n", mem->desc, addr);

  if (mem_is_flash(mem) || mem_is_eeprom(mem)) {
    // use paged access, and cache result
    if (mem_is_flash(mem)) {
      pagesize = PDATA(pgm)->flash_pagesize;
      paddr = addr & ~(pagesize - 1);
      paddr_ptr = &PDATA(pgm)->flash_pageaddr;
      cache_ptr = PDATA(pgm)->flash_pagecache;
    } else {
      pagesize = mem->page_size;
      if (pagesize == 0)
        pagesize = 1;
      paddr = addr & ~(pagesize - 1);
      paddr_ptr = &PDATA(pgm)->eeprom_pageaddr;
      cache_ptr = PDATA(pgm)->eeprom_pagecache;
    }

    if (paddr == *paddr_ptr) {
      *value = cache_ptr[addr & (pagesize - 1)];
      return 0;
    }

    if (stk500v2_paged_load(pgm, p, mem, pagesize, paddr, pagesize) < 0)
      return -1;

    *paddr_ptr = paddr;
    memcpy(cache_ptr, &mem->buf[paddr], pagesize);
    *value = cache_ptr[addr & (pagesize - 1)];

    return 0;
  }

  if (mem_is_a_fuse(mem) || mem_is_fuses(mem)) {
    buf[0] = CMD_READ_FUSE_ISP;
    if(mem_is_a_fuse(mem))
      addr = mem_fuse_offset(mem);
  } else if (mem_is_lock(mem)) {
    buf[0] = CMD_READ_LOCK_ISP;
  } else if (mem_is_calibration(mem)) {
    buf[0] = CMD_READ_OSCCAL_ISP;
  } else if (mem_is_signature(mem)) {
    buf[0] = CMD_READ_SIGNATURE_ISP;
  } else if (mem_is_sigrow(mem)) {
    buf[0] = addr&1? CMD_READ_OSCCAL_ISP: CMD_READ_SIGNATURE_ISP;
  } else {
    pmsg_error("unsupported memory %s\n", mem->desc);
    return -1;
  }

  if ((op = mem->op[AVR_OP_READ]) == NULL) {
    pmsg_error("invalid operation AVR_OP_READ on %s memory\n", mem->desc);
    return -1;
  }
  memset(buf+2, 0, 4);
  avr_set_bits(op, buf + 2);
  if ((pollidx = avr_get_output_index(op)) == -1) {
    pmsg_warning("cannot determine pollidx to read %s memory\n", mem->desc);
    pollidx = 3;
  }
  buf[1] = pollidx + 1;
  avr_set_addr(op, buf + 2, addr);

  pmsg_notice2("stk500isp_read_byte(): sending read memory command: ");

  result = stk500v2_command(pgm, buf, 6, sizeof(buf));

  if (result < 0) {
    pmsg_error("timeout/error communicating with programmer\n");
    return -1;
  }

  *value = buf[2];

  return 0;
}

/*
 * Write one byte, generic HV mode
 */
static int stk500hv_write_byte(const PROGRAMMER *pgm, const AVRPART *p, const AVRMEM *mem,
			       unsigned long addr, unsigned char data,
			       enum hvmode mode)
{
  int result, cmdlen, timeout = 0, pulsewidth = 0;
  unsigned char buf[266];
  unsigned long paddr = 0UL, *paddr_ptr = NULL;
  unsigned int pagesize = 0, use_ext_addr = 0, addrshift = 0;
  unsigned char *cache_ptr = NULL;

  pmsg_notice2("stk500hv_write_byte(.., %s, 0x%lx, ...)\n", mem->desc, addr);

  if (mem_is_flash(mem)) {
    buf[0] = mode == PPMODE? CMD_PROGRAM_FLASH_PP: CMD_PROGRAM_FLASH_HVSP;
    pagesize = PDATA(pgm)->flash_pagesize;
    paddr = addr & ~(pagesize - 1);
    paddr_ptr = &PDATA(pgm)->flash_pageaddr;
    cache_ptr = PDATA(pgm)->flash_pagecache;
    addrshift = 1;
    /*
     * If bit 31 is set, this indicates that the following read/write
     * operation will be performed on a memory that is larger than
     * 64KBytes. This is an indication to STK500 that a load extended
     * address must be executed.
     */
    if (mem->op[AVR_OP_LOAD_EXT_ADDR] != NULL) {
      use_ext_addr = (1U << 31);
    }
  } else if (mem_is_eeprom(mem)) {
    buf[0] = mode == PPMODE? CMD_PROGRAM_EEPROM_PP: CMD_PROGRAM_EEPROM_HVSP;
    pagesize = mem->page_size;
    if (pagesize == 0)
      pagesize = 1;
    paddr = addr & ~(pagesize - 1);
    paddr_ptr = &PDATA(pgm)->eeprom_pageaddr;
    cache_ptr = PDATA(pgm)->eeprom_pagecache;
  } else if (mem_is_a_fuse(mem) || mem_is_fuses(mem)) {
    buf[0] = mode == PPMODE? CMD_PROGRAM_FUSE_PP: CMD_PROGRAM_FUSE_HVSP;
    pulsewidth = p->programfusepulsewidth;
    timeout = p->programfusepolltimeout;
    if(mem_is_a_fuse(mem))
      addr = mem_fuse_offset(mem);
  } else if (mem_is_lock(mem)) {
    buf[0] = mode == PPMODE? CMD_PROGRAM_LOCK_PP: CMD_PROGRAM_LOCK_HVSP;
    pulsewidth = p->programlockpulsewidth;
    timeout = p->programlockpolltimeout;
  } else if(mem_is_readonly(mem)) {
    unsigned char is;
    if(pgm->read_byte(pgm, p, mem, addr, &is) >= 0 && is == data)
      return 0;

    pmsg_error("cannot write to read-only memory %s of %s\n", mem->desc, p->desc);
    return -1;
  } else {
    pmsg_error("unsupported memory %s\n", mem->desc);
    return -1;
  }

  cmdlen = 5 + pagesize;

  /*
   * In HV mode, we have to use paged writes for flash and
   * EEPROM.  As both, flash and EEPROM cells can only be programmed
   * from `1' to `0' bits (even EEPROM does not support auto-erase in
   * parallel mode), we just pre-fill the page cache with 0xff, so all
   * those cells that are outside our current address will remain
   * unaffected.
   */
  if (pagesize) {
    memset(cache_ptr, 0xff, pagesize);
    cache_ptr[addr & (pagesize - 1)] = data;

    /* long command, fill in # of bytes */
    buf[1] = (pagesize >> 8) & 0xff;
    buf[2] = pagesize & 0xff;

    /*
     * Synthesize the mode byte.  This is simpler than adding yet
     * another parameter to the avrdude.conf file.  We calculate the
     * bits corresponding to the page size, as explained in AVR068.
     * We set bit 7, to indicate this is to actually write the page to
     * the target device.  We set bit 6 to indicate this is the very
     * last page to be programmed, whatever this means -- we just
     * pretend we don't know any better. ;-)  Bit 0 is set if this is
     * a paged memory, which means it has a page size of more than 2.
     */
    buf[3] = 0x80 | 0x40;
    if (pagesize > 2) {
      unsigned int rv = stk500v2_mode_for_pagesize(pagesize);
      if (rv == 0)
        return -1;
      buf[3] |= rv;
      buf[3] |= 0x01;
    }
    buf[4] = mem->delay;
    memcpy(buf + 5, cache_ptr, pagesize);

    /* flash and EEPROM reads require the load address command */
    if (stk500v2_loadaddr(pgm, use_ext_addr | (paddr >> addrshift)) < 0)
        return -1;
  } else {
    buf[1] = addr;
    buf[2] = data;
    if (mode == PPMODE) {
      buf[3] = pulsewidth;
      buf[4] = timeout;
    } else {
      buf[3] = timeout;
      cmdlen--;
    }
  }

  pmsg_notice2("stk500hv_write_byte(): sending write memory command: ");

  result = stk500v2_command(pgm, buf, cmdlen, sizeof(buf));

  if (result < 0) {
    pmsg_error("timeout/error communicating with programmer\n");
    return -1;
  }

  if (pagesize) {
    /* Invalidate the page cache. */
    *paddr_ptr = (unsigned long)-1L;
  }

  return 0;
}

/*
 * Write one byte, PP mode
 */
static int stk500pp_write_byte(const PROGRAMMER *pgm, const AVRPART *p, const AVRMEM *mem,
			       unsigned long addr, unsigned char data)
{
  return stk500hv_write_byte(pgm, p, mem, addr, data, PPMODE);
}

/*
 * Write one byte, HVSP mode
 */
static int stk500hvsp_write_byte(const PROGRAMMER *pgm, const AVRPART *p, const AVRMEM *mem,
			       unsigned long addr, unsigned char data)
{
  return stk500hv_write_byte(pgm, p, mem, addr, data, HVSPMODE);
}


/*
 * Write one byte, ISP mode
 */
static int stk500isp_write_byte(const PROGRAMMER *pgm, const AVRPART *p, const AVRMEM *mem,
				unsigned long addr, unsigned char data)
{
  int result;
  unsigned char buf[5];
  unsigned long paddr = 0UL, *paddr_ptr = NULL;
  unsigned int pagesize = 0;
  unsigned char *cache_ptr = NULL;
  OPCODE *op;

  pmsg_notice2("stk500isp_write_byte(.., %s, 0x%lx, ...)\n", mem->desc, addr);

  if (mem_is_flash(mem) || mem_is_eeprom(mem)) {
    if (mem_is_flash(mem)) {
      pagesize = PDATA(pgm)->flash_pagesize;
      paddr = addr & ~(pagesize - 1);
      paddr_ptr = &PDATA(pgm)->flash_pageaddr;
      cache_ptr = PDATA(pgm)->flash_pagecache;
      if ((mem->mode & 1) == 0)
	/* old, unpaged device, really write single bytes */
        pagesize = 1;
    } else {
      pagesize = mem->page_size;
      if (pagesize == 0)
        pagesize = 1;
      paddr = addr & ~(pagesize - 1);
      paddr_ptr = &PDATA(pgm)->eeprom_pageaddr;
      cache_ptr = PDATA(pgm)->eeprom_pagecache;
    }

    /*
     * We use paged writes for flash and EEPROM, reading back the
     * current page first, modify the byte to write, and write out the
     * entire page.
     */
    if (stk500v2_paged_load(pgm, p, mem, pagesize, paddr, pagesize) < 0)
      return -1;

    memcpy(cache_ptr, mem->buf + paddr, pagesize);
    *paddr_ptr = paddr;
    cache_ptr[addr & (pagesize - 1)] = data;
    memcpy(mem->buf + paddr, cache_ptr, pagesize);

    stk500v2_paged_write(pgm, p, mem, pagesize, paddr, pagesize);

    return 0;
  }

  memset(buf, 0, sizeof buf);
  if (mem_is_a_fuse(mem) || mem_is_fuses(mem)) {
    buf[0] = CMD_PROGRAM_FUSE_ISP;
    if(mem_is_a_fuse(mem))
      addr = mem_fuse_offset(mem);
  } else if (mem_is_lock(mem)) {
    buf[0] = CMD_PROGRAM_LOCK_ISP;
  } else if(mem_is_readonly(mem)) {
    unsigned char is;
    if(pgm->read_byte(pgm, p, mem, addr, &is) >= 0 && is == data)
      return 0;
    pmsg_error("cannot write to read-only memory %s of %s\n", mem->desc, p->desc);
    return -1;
  } else {
    pmsg_error("unsupported memory %s\n", mem->desc);
    return -1;
  }

  if ((op = mem->op[AVR_OP_WRITE]) == NULL) {
    pmsg_error("no AVR_OP_WRITE for %s memory\n", mem->desc);
    return -1;
  }

  avr_set_bits(op, buf + 1);
  avr_set_addr(op, buf + 1, addr);
  avr_set_input(op, buf + 1, data);

  pmsg_notice2("stk500isp_write_byte(): sending write memory command: ");

  result = stk500v2_command(pgm, buf, 5, sizeof(buf));

  if (result < 0) {
    pmsg_error("timeout/error communicating with programmer\n");
    return -1;
  }

  /*
   * Prevent verification readback to be too fast, see
   * https://savannah.nongnu.org/bugs/index.php?42267
   *
   * After all, this is just an ugly hack working around some
   * brokeness in the Atmel firmware starting with the AVRISPmkII (the
   * old JTAGICEmkII isn't affected).  Let's hope 10 ms of additional
   * delay are good enough for everyone.
   */
  usleep(10000);

  return 0;
}

static int stk500v2_paged_write(const PROGRAMMER *pgm, const AVRPART *p, const AVRMEM *m,
                                unsigned int page_size,
                                unsigned int addr, unsigned int n_bytes)
{
  unsigned int block_size, last_addr, addrshift, use_ext_addr;
  unsigned int maxaddr = addr + n_bytes;
  unsigned char commandbuf[10];
  unsigned char buf[266];
  unsigned char cmds[4];
  int result;
  OPCODE * rop, * wop;

  DEBUG("STK500V2: stk500v2_paged_write(..,%s,%u,%u,%u)\n",
        m->desc, page_size, addr, n_bytes);

  if (page_size == 0) page_size = 256;
  addrshift = 0;
  use_ext_addr = 0;

  // determine which command is to be used
  if (mem_is_flash(m)) {
    addrshift = 1;
    PDATA(pgm)->flash_pageaddr = ~0UL; // Invalidate cache
    commandbuf[0] = CMD_PROGRAM_FLASH_ISP;
    /*
     * If bit 31 is set, this indicates that the following read/write
     * operation will be performed on a memory that is larger than
     * 64KBytes. This is an indication to STK500 that a load extended
     * address must be executed.
     */
    if (m->op[AVR_OP_LOAD_EXT_ADDR] != NULL) {
      use_ext_addr = (1U << 31);
    }
  } else if (mem_is_eeprom(m)) {
    PDATA(pgm)->eeprom_pageaddr = ~0UL; // Invalidate cache
    commandbuf[0] = CMD_PROGRAM_EEPROM_ISP;
  }
  commandbuf[4] = m->delay;

  if (addrshift == 0) {
    wop = m->op[AVR_OP_WRITE];
    rop = m->op[AVR_OP_READ];
  }
  else {
    wop = m->op[AVR_OP_WRITE_LO];
    rop = m->op[AVR_OP_READ_LO];
  }

  // if the memory is paged, load the appropriate commands into the buffer
  if (m->mode & 0x01) {
    commandbuf[3] = m->mode | 0x80;		// yes, write the page to flash

    if (m->op[AVR_OP_LOADPAGE_LO] == NULL) {
      pmsg_error("loadpage instruction not defined for part %s\n", p->desc);
      return -1;
    }
    memset(cmds, 0, sizeof cmds);
    avr_set_bits(m->op[AVR_OP_LOADPAGE_LO], cmds);
    commandbuf[5] = cmds[0];

    if (m->op[AVR_OP_WRITEPAGE] == NULL) {
      pmsg_error("write page instruction not defined for part %s\n", p->desc);
      return -1;
    }

    memset(cmds, 0, sizeof cmds);
    avr_set_bits(m->op[AVR_OP_WRITEPAGE], cmds);
    commandbuf[6] = cmds[0];

  // otherwise, we need to load different commands in
  } 
  else {
    commandbuf[3] = m->mode | 0x80;		// yes, write the words to flash

    if (wop == NULL) {
      pmsg_error("write instruction not defined for part %s\n", p->desc);
      return -1;
    }
    memset(cmds, 0, sizeof cmds);
    avr_set_bits(wop, cmds);
    commandbuf[5] = cmds[0];
    commandbuf[6] = 0;
  }

  // the read command is common to both methods
  if (rop == NULL) {
    pmsg_error("read instruction not defined for part %s\n", p->desc);
    return -1;
  }
  memset(cmds, 0, sizeof cmds);
  avr_set_bits(rop, cmds);
  commandbuf[7] = cmds[0];

  commandbuf[8] = m->readback[0];
  commandbuf[9] = m->readback[1];

  last_addr=UINT_MAX;		/* impossible address */

  for (; addr < maxaddr; addr += page_size) {
    if ((maxaddr - addr) < page_size)
      block_size = maxaddr - addr;
    else
      block_size = page_size;

    DEBUG("block_size at addr %d is %d\n",addr,block_size);

    memcpy(buf,commandbuf,sizeof(commandbuf));

    buf[1] = block_size >> 8;
    buf[2] = block_size & 0xff;

    if((last_addr==UINT_MAX)||(last_addr+block_size != addr)){
      if (stk500v2_loadaddr(pgm, use_ext_addr | (addr >> addrshift)) < 0)
        return -1;
    }
    last_addr=addr;

    memcpy(buf+10,m->buf+addr, block_size);

    // Do not send request to write empty flash pages except for bootloaders (fixes Issue #425)
    unsigned char *p = m->buf+addr;
    result = (pgm->prog_modes & PM_SPM) || !addrshift || *p != 0xff || memcmp(p, p+1, block_size-1)?
      stk500v2_command(pgm, buf, block_size+10, sizeof buf): 0;

    if (result < 0) {
      pmsg_error("write command failed\n");
      return -1;
    }
  }

  return n_bytes;
}

/*
 * Write pages of flash/EEPROM, generic HV mode
 */
static int stk500hv_paged_write(const PROGRAMMER *pgm, const AVRPART *p, const AVRMEM *m,
                                unsigned int page_size,
                                unsigned int addr, unsigned int n_bytes,
                                enum hvmode mode)
{
  unsigned int block_size, last_addr, addrshift, use_ext_addr;
  unsigned int maxaddr = addr + n_bytes;
  unsigned char commandbuf[5], buf[266];
  int result;

  DEBUG("STK500V2: stk500hv_paged_write(..,%s,%u,%u,%u)\n",
        m->desc, page_size, addr, n_bytes);

  addrshift = 0;
  use_ext_addr = 0;

  // determine which command is to be used
  if (mem_is_flash(m)) {
    addrshift = 1;
    PDATA(pgm)->flash_pageaddr = (unsigned long)-1L;
    commandbuf[0] = mode == PPMODE? CMD_PROGRAM_FLASH_PP: CMD_PROGRAM_FLASH_HVSP;
    /*
     * If bit 31 is set, this indicates that the following read/write
     * operation will be performed on a memory that is larger than
     * 64KBytes. This is an indication to STK500 that a load extended
     * address must be executed.
     */
    if (m->op[AVR_OP_LOAD_EXT_ADDR] != NULL) {
      use_ext_addr = (1U << 31);
    }
  } else if (mem_is_eeprom(m)) {
    PDATA(pgm)->eeprom_pageaddr = (unsigned long)-1L;
    commandbuf[0] = mode == PPMODE? CMD_PROGRAM_EEPROM_PP: CMD_PROGRAM_EEPROM_HVSP;
  }
  /*
   * Synthesize the mode byte.  This is simpler than adding yet
   * another parameter to the avrdude.conf file.  We calculate the
   * bits corresponding to the page size, as explained in AVR068.  We
   * set bit 7, to indicate this is to actually write the page to the
   * target device.  We set bit 6 to indicate this is the very last
   * page to be programmed, whatever this means -- we just pretend we
   * don't know any better. ;-)  Finally, we set bit 0 to say this is
   * a paged memory, after all, that's why we got here at all.
   */
  commandbuf[3] = 0x80 | 0x40;
  if (page_size > 2) {
    unsigned int rv = stk500v2_mode_for_pagesize(page_size);
    if (rv == 0)
      return -1;
    commandbuf[3] |= rv;
    commandbuf[3] |= 0x01;
  }
  commandbuf[4] = m->delay;

  if (page_size == 0) page_size = 256;

  last_addr = UINT_MAX;		/* impossible address */

  for (; addr < maxaddr; addr += page_size) {
    if ((maxaddr - addr) < page_size)
      block_size = maxaddr - addr;
    else
      block_size = page_size;

    DEBUG("block_size at addr %d is %d\n",addr,block_size);

    memcpy(buf, commandbuf, sizeof(commandbuf));

    buf[1] = page_size >> 8;
    buf[2] = page_size & 0xff;

    if ((last_addr == UINT_MAX) || (last_addr + block_size != addr)) {
      if (stk500v2_loadaddr(pgm, use_ext_addr | (addr >> addrshift)) < 0)
        return -1;
    }
    last_addr=addr;

    memcpy(buf + 5, m->buf + addr, block_size);
    if (block_size != page_size)
      memset(buf + 5 + block_size, 0xff, page_size - block_size);

    result = stk500v2_command(pgm, buf, page_size + 5, sizeof(buf));
    if (result < 0) {
      pmsg_error("write command failed\n");
      return -1;
    }
  }

  return n_bytes;
}

/*
 * Write pages of flash/EEPROM, PP mode
 */
static int stk500pp_paged_write(const PROGRAMMER *pgm, const AVRPART *p, const AVRMEM *m,
                                unsigned int page_size,
                                unsigned int addr, unsigned int n_bytes)
{
  return stk500hv_paged_write(pgm, p, m, page_size, addr, n_bytes, PPMODE);
}

/*
 * Write pages of flash/EEPROM, HVSP mode
 */
static int stk500hvsp_paged_write(const PROGRAMMER *pgm, const AVRPART *p, const AVRMEM *m,
                                  unsigned int page_size,
                                  unsigned int addr, unsigned int n_bytes)
{
  return stk500hv_paged_write(pgm, p, m, page_size, addr, n_bytes, HVSPMODE);
}

static int stk500v2_paged_load(const PROGRAMMER *pgm, const AVRPART *p, const AVRMEM *m,
                               unsigned int page_size,
                               unsigned int addr, unsigned int n_bytes)
{
  unsigned int block_size, hiaddr, addrshift, use_ext_addr;
  unsigned int maxaddr = addr + n_bytes;
  unsigned char commandbuf[4];
  unsigned char buf[275];	// max buffer size for stk500v2 at this point
  unsigned char cmds[4];
  int result;
  OPCODE * rop;

  DEBUG("STK500V2: stk500v2_paged_load(..,%s,%u,%u,%u)\n",
        m->desc, page_size, addr, n_bytes);

  page_size = m->readsize;

  rop = m->op[AVR_OP_READ];

  hiaddr = UINT_MAX;
  addrshift = 0;
  use_ext_addr = 0;

  // determine which command is to be used
  if (mem_is_flash(m)) {
    commandbuf[0] = CMD_READ_FLASH_ISP;
    rop = m->op[AVR_OP_READ_LO];
    addrshift = 1;
    /*
     * If bit 31 is set, this indicates that the following read/write
     * operation will be performed on a memory that is larger than
     * 64KBytes. This is an indication to STK500 that a load extended
     * address must be executed.
     */
    if (m->op[AVR_OP_LOAD_EXT_ADDR] != NULL) {
      use_ext_addr = (1U << 31);
    }
  }
  else if (mem_is_eeprom(m)) {
    commandbuf[0] = CMD_READ_EEPROM_ISP;
  }

  // the read command is common to both methods
  if (rop == NULL) {
    pmsg_error("read instruction not defined for part %s\n", p->desc);
    return -1;
  }
  memset(cmds, 0, sizeof cmds);
  avr_set_bits(rop, cmds);
  commandbuf[3] = cmds[0];

  for (; addr < maxaddr; addr += page_size) {
    if ((maxaddr - addr) < page_size)
      block_size = maxaddr - addr;
    else
      block_size = page_size;
    DEBUG("block_size at addr %d is %d\n",addr,block_size);

    memcpy(buf,commandbuf,sizeof(commandbuf));

    buf[1] = block_size >> 8;
    buf[2] = block_size & 0xff;

    // Ensure a new "load extended address" will be issued
    // when crossing a 64 KB boundary in flash.
    if (hiaddr != (addr & ~0xFFFF)) {
      hiaddr = addr & ~0xFFFF;
      if (stk500v2_loadaddr(pgm, use_ext_addr | (addr >> addrshift)) < 0)
        return -1;
    }

    result = stk500v2_command(pgm,buf,4,sizeof(buf));
    if (result < 0) {
      pmsg_error("read command failed\n");
      return -1;
    }
#if 0
    for (i=0; i<page_size; i++) {
      msg_info("%02X", buf[2+i]);
      if (i%16 == 15)
        msg_info("\n");
    }
#endif

    memcpy(&m->buf[addr], &buf[2], block_size);
  }

  return n_bytes;
}


/*
 * Read pages of flash/EEPROM, generic HV mode
 */
static int stk500hv_paged_load(const PROGRAMMER *pgm, const AVRPART *p, const AVRMEM *m,
                               unsigned int page_size,
                               unsigned int addr, unsigned int n_bytes,
                               enum hvmode mode)
{
  unsigned int block_size, hiaddr, addrshift, use_ext_addr;
  unsigned int maxaddr = addr + n_bytes;
  unsigned char commandbuf[3], buf[266];
  int result;

  DEBUG("STK500V2: stk500hv_paged_load(..,%s,%u,%u,%u)\n",
        m->desc, page_size, addr, n_bytes);

  page_size = m->readsize;

  hiaddr = UINT_MAX;
  addrshift = 0;
  use_ext_addr = 0;

  // determine which command is to be used
  if (mem_is_flash(m)) {
    commandbuf[0] = mode == PPMODE? CMD_READ_FLASH_PP: CMD_READ_FLASH_HVSP;
    addrshift = 1;
    /*
     * If bit 31 is set, this indicates that the following read/write
     * operation will be performed on a memory that is larger than
     * 64KBytes. This is an indication to STK500 that a load extended
     * address must be executed.
     */
    if (m->op[AVR_OP_LOAD_EXT_ADDR] != NULL) {
      use_ext_addr = (1U << 31);
    }
  }
  else if (mem_is_eeprom(m)) {
    commandbuf[0] = mode == PPMODE? CMD_READ_EEPROM_PP: CMD_READ_EEPROM_HVSP;
  }

  for (; addr < maxaddr; addr += page_size) {
    if ((maxaddr - addr) < page_size)
      block_size = maxaddr - addr;
    else
      block_size = page_size;
    DEBUG("block_size at addr %d is %d\n",addr,block_size);

    memcpy(buf, commandbuf, sizeof(commandbuf));

    buf[1] = block_size >> 8;
    buf[2] = block_size & 0xff;

    // Ensure a new "load extended address" will be issued
    // when crossing a 64 KB boundary in flash.
    if (hiaddr != (addr & ~0xFFFF)) {
      hiaddr = addr & ~0xFFFF;
      if (stk500v2_loadaddr(pgm, use_ext_addr | (addr >> addrshift)) < 0)
        return -1;
    }

    result = stk500v2_command(pgm, buf, 3, sizeof(buf));
    if (result < 0) {
      pmsg_error("read command failed\n");
      return -1;
    }
#if 0
    for (i = 0; i < page_size; i++) {
      msg_info("%02X", buf[2 + i]);
      if (i % 16 == 15)
        msg_info("\n");
    }
#endif

    memcpy(&m->buf[addr], &buf[2], block_size);
  }

  return n_bytes;
}

/*
 * Read pages of flash/EEPROM, PP mode
 */
static int stk500pp_paged_load(const PROGRAMMER *pgm, const AVRPART *p, const AVRMEM *m,
                               unsigned int page_size,
                               unsigned int addr, unsigned int n_bytes)
{
  return stk500hv_paged_load(pgm, p, m, page_size, addr, n_bytes, PPMODE);
}

/*
 * Read pages of flash/EEPROM, HVSP mode
 */
static int stk500hvsp_paged_load(const PROGRAMMER *pgm, const AVRPART *p, const AVRMEM *m,
                                 unsigned int page_size,
                                 unsigned int addr, unsigned int n_bytes)
{
  return stk500hv_paged_load(pgm, p, m, page_size, addr, n_bytes, HVSPMODE);
}


static int stk500v2_set_vtarget(const PROGRAMMER *pgm, double v) {
  unsigned char uaref = 0;
  unsigned char utarg = (unsigned)((v + 0.049) * 10);

  if (stk500v2_getparm(pgm, PARAM_VADJUST, &uaref) != 0) {
    pmsg_error("cannot obtain V[aref]\n");
    return -1;
  }

  if (uaref > utarg) {
    pmsg_warning("reducing V[aref] from %.1f to %.1f\n", uaref/10.0, v);
    if (stk500v2_setparm(pgm, PARAM_VADJUST, utarg) != 0)
      return -1;
  }
  return stk500v2_setparm(pgm, PARAM_VTARGET, utarg);
}


static int stk500v2_set_varef(const PROGRAMMER *pgm, unsigned int chan /* unused */,
                              double v)
{
  unsigned char utarg = 0;
  unsigned char uaref = (unsigned)((v + 0.049) * 10);

  if (stk500v2_getparm(pgm, PARAM_VTARGET, &utarg) != 0) {
    pmsg_error("cannot obtain V[target]\n");
    return -1;
  }

  if (uaref > utarg) {
    pmsg_error("V[aref] must not be greater than "
                    "V[target] = %.1f\n", utarg/10.0);
    return -1;
  }
  return stk500v2_setparm(pgm, PARAM_VADJUST, uaref);
}


static int stk500v2_set_fosc(const PROGRAMMER *pgm, double v) {
  int fosc;
  unsigned char prescale, cmatch;
  static unsigned ps[] = {
    1, 8, 32, 64, 128, 256, 1024
  };
  size_t idx;
  int rc;

  prescale = cmatch = 0;
  if (v > 0.0) {
    if (v > PDATA(pgm)->xtal / 2) {
      const char *unit;
      if (v >= 1e6) {
        v /= 1e6;
        unit = "MHz";
      } else if (v >= 1e3) {
        v /= 1e3;
        unit = "kHz";
      } else
        unit = "Hz";
      pmsg_warning("f = %.3f %s too high, using %.3f MHz\n",
        v, unit, PDATA(pgm)->xtal / 2e6);
      fosc = PDATA(pgm)->xtal / 2;
    } else
      fosc = (unsigned)v;

    for (idx = 0; idx < sizeof(ps) / sizeof(ps[0]); idx++) {
      if ((unsigned) fosc >= PDATA(pgm)->xtal / (256 * ps[idx] * 2)) {
        /* this prescaler value can handle our frequency */
        prescale = idx + 1;
        cmatch = (unsigned)(PDATA(pgm)->xtal / (2 * fosc * ps[idx])) - 1;
        break;
      }
    }
    if (idx == sizeof(ps) / sizeof(ps[0])) {
      pmsg_warning("f = %u Hz too low, %u Hz min\n",
        fosc, PDATA(pgm)->xtal / (256 * 1024 * 2));
      return -1;
    }
  }

  if ((rc = stk500v2_setparm(pgm, PARAM_OSC_PSCALE, prescale)) != 0
      || (rc = stk500v2_setparm(pgm, PARAM_OSC_CMATCH, cmatch)) != 0)
    return rc;

  return 0;
}

/* The list of SCK frequencies supported by the AVRISP mkII, as listed
 * in AVR069 */
static double avrispmkIIfreqs[] = {
	8000000, 4000000, 2000000, 1000000, 500000, 250000, 125000,
	96386, 89888, 84211, 79208, 74767, 70797, 67227, 64000,
	61069, 58395, 55945, 51613, 49690, 47905, 46243, 43244,
	41885, 39409, 38278, 36200, 34335, 32654, 31129, 29740,
	28470, 27304, 25724, 24768, 23461, 22285, 21221, 20254,
	19371, 18562, 17583, 16914, 16097, 15356, 14520, 13914,
	13224, 12599, 12031, 11511, 10944, 10431, 9963, 9468,
	9081, 8612, 8239, 7851, 7498, 7137, 6809, 6478, 6178,
	5879, 5607, 5359, 5093, 4870, 4633, 4418, 4209, 4019,
	3823, 3645, 3474, 3310, 3161, 3011, 2869, 2734, 2611,
	2484, 2369, 2257, 2152, 2052, 1956, 1866, 1779, 1695,
	1615, 1539, 1468, 1398, 1333, 1271, 1212, 1155, 1101,
	1049, 1000, 953, 909, 866, 826, 787, 750, 715, 682,
	650, 619, 590, 563, 536, 511, 487, 465, 443, 422,
	402, 384, 366, 349, 332, 317, 302, 288, 274, 261,
	249, 238, 226, 216, 206, 196, 187, 178, 170, 162,
	154, 147, 140, 134, 128, 122, 116, 111, 105, 100,
	95.4, 90.9, 86.6, 82.6, 78.7, 75.0, 71.5, 68.2,
	65.0, 61.9, 59.0, 56.3, 53.6, 51.1
};

static int stk500v2_set_sck_period_mk2(const PROGRAMMER *pgm, double v) {
  size_t i;

  for (i = 0; i < sizeof(avrispmkIIfreqs) / sizeof(avrispmkIIfreqs[0]); i++) {
    if (1 / avrispmkIIfreqs[i] >= v)
      break;
  }

  if (i >= sizeof(avrispmkIIfreqs) / sizeof(avrispmkIIfreqs[0])) {
    pmsg_error("invalid SCK period: %g\n", v);
    return -1;
  }

  msg_notice2("Using p = %.2f us for SCK (param = %d)\n",
	    1000000 / avrispmkIIfreqs[i], (int) i);

  return stk500v2_setparm(pgm, PARAM_SCK_DURATION, i);
}

/*
 * Return the "mode" value for the parallel and HVSP modes that
 * corresponds to the pagesize.
 */
static unsigned int stk500v2_mode_for_pagesize(unsigned int pagesize)
{
  switch (pagesize)
    {
    case 256:  return 0u << 1;
    case 2:    return 1u << 1;
    case 4:    return 2u << 1;
    case 8:    return 3u << 1;
    case 16:   return 4u << 1;
    case 32:   return 5u << 1;
    case 64:   return 6u << 1;
    case 128:  return 7u << 1;
    }
  pmsg_error("invalid pagesize: %u\n", pagesize);
  return 0;
}

/*
 * See pseudo-code in AVR068
 *
 * This algorithm only fits for the STK500 itself.  For the (old)
 * AVRISP, the resulting ISP clock is only half.  While this would be
 * easy to fix in the algorithm, we'd need to add another
 * configuration flag for this to the config file.  Given the old
 * AVRISP devices are virtually no longer around (and the AVRISPmkII
 * uses a different algorithm below), it's probably not worth the
 * hassle.
 * Originally, magic constants based on the XTAL frequency
 * 7.3728 MHz of the original STK500 HW were used here.
 */
static int stk500v2_set_sck_period(const PROGRAMMER *pgm, double v) {
  unsigned int d;
  unsigned char dur;
  double f = 1 / v;

  if (f >= PDATA(pgm)->xtal / 4.0)       // 1.8432E6
    d = 0;
  else if (f > PDATA(pgm)->xtal / 16.0)  // 460.8E3
    d = 1;
  else if (f > PDATA(pgm)->xtal / 64.0)  // 115.2E3
    d = 2;
  else if (f > PDATA(pgm)->xtal / 128.0) // 57.6E3
    d = 3;
  else
    d = (unsigned int)ceil(1 / (24 * f / (double)PDATA(pgm)->xtal) - 10.0 / 12.0);
  if (d >= 255)
    d = 254;
  dur = d;

  return stk500v2_setparm(pgm, PARAM_SCK_DURATION, dur);
}

static double stk500v2_sck_to_us(const PROGRAMMER *pgm, unsigned char dur) {
  double x;

  if (dur == 0)
    return  4.E6 / PDATA(pgm)->xtal;  // 0.5425;
  if (dur == 1)
    return 16.E6 / PDATA(pgm)->xtal;  // 2.17;
  if (dur == 2)
    return 64.E6 / PDATA(pgm)->xtal;  // 8.68;
  if (dur == 3)
    return 128.E6 / PDATA(pgm)->xtal; // 17.36;

  x = (double)dur + 10.0 / 12.0;
  x = 1.0 / x;
  x /= 24.0;
  x *= (double)PDATA(pgm)->xtal;
  return 1E6 / x;
}


static int stk600_set_vtarget(const PROGRAMMER *pgm, double v) {
  unsigned int uaref = 0;
  unsigned char utarg = (unsigned)((v + 0.049) * 10);
  int rv;

  if (stk500v2_getparm2(pgm, PARAM2_AREF0, &uaref) != 0) {
    pmsg_error("cannot obtain V[aref][0]\n");
    return -1;
  }

  if (uaref > (unsigned)utarg * 10) {
    pmsg_warning("reducing V[aref][0] from %.2f V to %.1f\n", uaref/100.0, v);
    uaref = 10 * (unsigned)utarg;
    if (stk500v2_setparm2(pgm, PARAM2_AREF0, uaref) != 0)
      return -1;
  }

  if (stk500v2_getparm2(pgm, PARAM2_AREF1, &uaref) != 0) {
    pmsg_error("cannot obtain V[aref][1]\n");
    return -1;
  }

  if (uaref > (unsigned)utarg * 10) {
    pmsg_warning("reducing V[aref][1] from %.2f V to %.1f\n", uaref/100.0, v);
    uaref = 10 * (unsigned)utarg;
    if (stk500v2_setparm2(pgm, PARAM2_AREF1, uaref)
	!= 0)
      return -1;
  }

  /*
   * Vtarget on the STK600 can only be adjusted while not being in
   * programming mode.
   */
  if (PDATA(pgm)->lastpart)
      pgm->disable(pgm);
  rv = stk500v2_setparm(pgm, PARAM_VTARGET, utarg);
  if (PDATA(pgm)->lastpart)
      pgm->program_enable(pgm, PDATA(pgm)->lastpart);

  return rv;
}


static int stk600_set_varef(const PROGRAMMER *pgm, unsigned int chan, double v) {
  unsigned char utarg = 0;
  unsigned int uaref = (unsigned)((v + 0.0049) * 100);

  if (stk500v2_getparm(pgm, PARAM_VTARGET, &utarg) != 0) {
    pmsg_error("cannot obtain V[target]\n");
    return -1;
  }

  if (uaref > (unsigned)utarg * 10) {
    pmsg_error("V[aref] must not be greater than V[target] = %.1f\n", utarg/10.0);
    return -1;
  }

  switch (chan)
  {
  case 0:
    return stk500v2_setparm2(pgm, PARAM2_AREF0, uaref);

  case 1:
    return stk500v2_setparm2(pgm, PARAM2_AREF1, uaref);

  default:
    pmsg_error("invalid channel %d\n", chan);
    return -1;
  }
}


static int stk600_set_fosc(const PROGRAMMER *pgm, double v) {
  unsigned int oct, dac;

  oct = 1.443 * log(v / 1039.0);
  dac = 2048 - (2078.0 * pow(2, (double)(10 + oct))) / v;

  return stk500v2_setparm2(pgm, PARAM2_CLOCK_CONF, (oct << 12) | (dac << 2));
}

static int stk600_set_sck_period(const PROGRAMMER *pgm, double v) {
  unsigned int sck;

  sck = ceil((16e6 / (2 * 1.0 / v)) - 1);

  if (sck >= 4096)
    sck = 4095;

  return stk500v2_setparm2(pgm, PARAM2_SCK_DURATION, sck);
}

static int stk500v2_jtag3_set_sck_period(const PROGRAMMER *pgm, double v) {
  unsigned char value[3];
  unsigned int sck;

  if (v < 1E-6)
    sck = 0x400;
  else if (v > 1E-3)
    sck = 1;
  else
    sck = 1.0 / (1000.0 * v);

  value[0] = CMD_SET_SCK;
  value[1] = sck & 0xff;
  value[2] = (sck >> 8) & 0xff;

  if (stk500v2_jtag3_send(pgm, value, 3) < 0)
    return -1;
  if (stk500v2_jtag3_recv(pgm, value, 3) < 0)
    return -1;
  return 0;
}

static int stk500v2_getparm(const PROGRAMMER *pgm, unsigned char parm, unsigned char *value) {
  unsigned char buf[32];

  buf[0] = CMD_GET_PARAMETER;
  buf[1] = parm;

  if (stk500v2_command(pgm, buf, 2, sizeof(buf)) < 0) {
    pmsg_error("unable to get parameter 0x%02x\n", parm);
    return -1;
  }

  *value = buf[2];

  return 0;
}

static int stk500v2_setparm_real(const PROGRAMMER *pgm, unsigned char parm, unsigned char value) {
  unsigned char buf[32];

  buf[0] = CMD_SET_PARAMETER;
  buf[1] = parm;
  buf[2] = value;

  if (stk500v2_command(pgm, buf, 3, sizeof(buf)) < 0) {
    pmsg_error("\n%s stk500v2_setparm(): unable to set parameter 0x%02x\n",
      progname, parm);
    return -1;
  }

  return 0;
}

static int stk500v2_setparm(const PROGRAMMER *pgm, unsigned char parm, unsigned char value) {
  unsigned char current_value = value;
  int res;

  res = stk500v2_getparm(pgm, parm, &current_value);
  if (res < 0) {
    pmsg_error("unable to get parameter 0x%02x\n", parm);
    return -1;
  }

  // don't issue a write if the correct value is already set.
  if (value == current_value) {
    pmsg_notice2("skipping parameter write; parameter value already set\n");
    return 0;
  }

  return stk500v2_setparm_real(pgm, parm, value);
}

static int stk500v2_getparm2(const PROGRAMMER *pgm, unsigned char parm, unsigned int *value) {
  unsigned char buf[32];

  buf[0] = CMD_GET_PARAMETER;
  buf[1] = parm;

  if (stk500v2_command(pgm, buf, 2, sizeof(buf)) < 0) {
    pmsg_error("unable to get parameter 0x%02x\n", parm);
    return -1;
  }

  *value = ((unsigned)buf[2] << 8) | buf[3];

  return 0;
}

static int stk500v2_setparm2(const PROGRAMMER *pgm, unsigned char parm, unsigned int value) {
  unsigned char buf[32];

  buf[0] = CMD_SET_PARAMETER;
  buf[1] = parm;
  buf[2] = value >> 8;
  buf[3] = value;

  if (stk500v2_command(pgm, buf, 4, sizeof(buf)) < 0) {
    pmsg_error("\n%s stk500v2_setparm2(): unable to set parameter 0x%02x\n",
      progname, parm);
    return -1;
  }

  return 0;
}

static const char *stk600_get_cardname(const struct carddata *table,
				       size_t nele, int id)
{
  const struct carddata *cdp;

  if (id == 0xFF)
    /* 0xFF means this card is not present at all. */
    return "Not present";

  for (cdp = table; nele > 0; cdp++, nele--)
    if (cdp->id == id)
      return cdp->name;

  return "Unknown";
}


static void stk500v2_display(const PROGRAMMER *pgm, const char *p) {
  unsigned char maj = 0, min = 0, hdw = 0, topcard = 0,
                maj_s1 = 0, min_s1 = 0, maj_s2 = 0, min_s2 = 0;
  unsigned int rev = 0;
  const char *topcard_name;

  if (PDATA(pgm)->pgmtype != PGMTYPE_JTAGICE_MKII &&
      PDATA(pgm)->pgmtype != PGMTYPE_JTAGICE3) {
    msg_info("%sProgrammer model      : %s\n", p, pgmname(pgm));
    stk500v2_getparm(pgm, PARAM_HW_VER, &hdw);
    stk500v2_getparm(pgm, PARAM_SW_MAJOR, &maj);
    stk500v2_getparm(pgm, PARAM_SW_MINOR, &min);
    msg_info("%sHW version            : %d\n", p, hdw);
    if (pgm->usbsn && *pgm->usbsn)
      msg_info("%sSerial number         : %s\n", p, pgm->usbsn);
    msg_info("%sFW Version Controller : %d.%02d\n", p, maj, min);
    if (PDATA(pgm)->pgmtype == PGMTYPE_STK600) {
      stk500v2_getparm(pgm, PARAM_SW_MAJOR_PERIPHERY1, &maj_s1);
      stk500v2_getparm(pgm, PARAM_SW_MINOR_PERIPHERY1, &min_s1);
      stk500v2_getparm(pgm, PARAM_SW_MAJOR_PERIPHERY2, &maj_s2);
      stk500v2_getparm(pgm, PARAM_SW_MINOR_PERIPHERY2, &min_s2);
      msg_info("%sFW Version Periphery 1: %d.%02d\n", p, maj_s1, min_s1);
      msg_info("%sFW Version Periphery 2: %d.%02d\n", p, maj_s2, min_s2);
    }
  }

  if (PDATA(pgm)->pgmtype == PGMTYPE_STK500) {
    stk500v2_getparm(pgm, PARAM_TOPCARD_DETECT, &topcard);
    switch (topcard) {
      case 0xAA: topcard_name = "STK501"; break;
      case 0x55: topcard_name = "STK502"; break;
      case 0xFA: topcard_name = "STK503"; break;
      case 0xEE: topcard_name = "STK504"; break;
      case 0xE4: topcard_name = "STK505"; break;
      case 0xDD: topcard_name = "STK520"; break;
      default: topcard_name = "Unknown"; break;
    }
    msg_info("%sTopcard               : %s\n", p, topcard_name);
  } else if (PDATA(pgm)->pgmtype == PGMTYPE_STK600) {
    stk500v2_getparm(pgm, PARAM_ROUTINGCARD_ID, &topcard);
    msg_info("%sRouting card          : %s\n", p,
	    stk600_get_cardname(routing_cards,
				sizeof routing_cards / sizeof routing_cards[0],
				topcard));
    stk500v2_getparm(pgm, PARAM_SOCKETCARD_ID, &topcard);
    msg_info("%sSocket card           : %s\n", p,
	    stk600_get_cardname(socket_cards,
				sizeof socket_cards / sizeof socket_cards[0],
				topcard));
    stk500v2_getparm2(pgm, PARAM2_RC_ID_TABLE_REV, &rev);
    msg_info("%sRC_ID table rev       : %d\n", p, rev);
    stk500v2_getparm2(pgm, PARAM2_EC_ID_TABLE_REV, &rev);
    msg_info("%sEC_ID table rev       : %d\n", p, rev);
  } else if (PDATA(pgm)->pgmtype == PGMTYPE_JTAGICE3) {
    PROGRAMMER *pgmcp = pgm_dup(pgm);
    pgmcp->cookie = PDATA(pgm)->chained_pdata;
    jtag3_display(pgmcp, p);
    pgm_free(pgmcp);
  }
  stk500v2_print_parms1(pgm, p, stderr);

  return;
}


static void stk500v2_print_parms1(const PROGRAMMER *pgm, const char *p, FILE *fp) {
  unsigned char vtarget = 0, vadjust = 0, osc_pscale = 0, osc_cmatch = 0, sck_duration =0; //XXX 0 is not correct, check caller
  unsigned int sck_stk600, clock_conf, dac, oct, varef;
  unsigned char vtarget_jtag[4];
  int prescale;
  double f;
  const char *unit;
  int decimals = 6;

  memset(vtarget_jtag, 0, sizeof vtarget_jtag);

  if (pgm->extra_features & HAS_VTARG_READ) {
    if (PDATA(pgm)->pgmtype == PGMTYPE_JTAGICE_MKII) {
      PROGRAMMER *pgmcp = pgm_dup(pgm);
      pgmcp->cookie = PDATA(pgm)->chained_pdata;
      jtagmkII_getparm(pgmcp, PAR_OCD_VTARGET, vtarget_jtag);
      pgm_free(pgmcp);
      fmsg_out(fp, "%sVtarget               : %.1f V\n", p, b2_to_u16(vtarget_jtag) / 1000.0);
    } else if (PDATA(pgm)->pgmtype != PGMTYPE_JTAGICE3) {
      stk500v2_getparm(pgm, PARAM_VTARGET, &vtarget);
      fmsg_out(fp, "%sVtarget               : %.1f V\n", p, vtarget / 10.0);
    }
  }

  switch (PDATA(pgm)->pgmtype) {
  case PGMTYPE_STK500:
    stk500v2_getparm(pgm, PARAM_SCK_DURATION, &sck_duration);
<<<<<<< HEAD
    fmsg_out(fp, "%sSCK period            : %.1f us\n", p,
	    stk500v2_sck_to_us(pgm, sck_duration));
=======
>>>>>>> 92c576d9
    if (pgm->extra_features & HAS_VAREF_ADJ) {
      stk500v2_getparm(pgm, PARAM_VADJUST, &vadjust);
      fmsg_out(fp, "%sVaref                 : %.1f V\n", p, vadjust / 10.0);
    }
    if (pgm->extra_features & HAS_FOSC_ADJ) {
      stk500v2_getparm(pgm, PARAM_OSC_PSCALE, &osc_pscale);
      stk500v2_getparm(pgm, PARAM_OSC_CMATCH, &osc_cmatch);
      fmsg_out(fp, "%sOscillator            : ", p);
      if (osc_pscale == 0)
        fmsg_out(fp, "Off\n");
      else {
        prescale = 1;
        f = PDATA(pgm)->xtal / 2;

        switch (osc_pscale) {
          case 2: prescale = 8; break;
          case 3: prescale = 32; break;
          case 4: prescale = 64; break;
          case 5: prescale = 128; break;
          case 6: prescale = 256; break;
          case 7: prescale = 1024; break;
        }
        f /= prescale;
        f /= (osc_cmatch + 1);
        decimals = get_decimals(f);
        f = f_to_kHz_MHz(f, &unit);
        fmsg_out(fp, "%.*f %s\n", decimals, f, unit);
      }
    }
    fmsg_out(fp, "%sSCK period      : %.1f us\n", p,
	    stk500v2_sck_to_us(pgm, sck_duration));

    //const char *unit;
    double f = PDATA(pgm)->xtal;
    decimals = get_decimals(f);
    f = f_to_kHz_MHz(f, &unit);
    fmsg_out(fp, "%sXTAL frequency  : %.*f %s\n", p, decimals, f, unit);
      break;

  case PGMTYPE_AVRISP_MKII:
  case PGMTYPE_JTAGICE_MKII:
    stk500v2_getparm(pgm, PARAM_SCK_DURATION, &sck_duration);
    fmsg_out(fp, "%sSCK period            : %.2f us\n", p,
	    1000000 / avrispmkIIfreqs[sck_duration]);
    break;

  case PGMTYPE_JTAGICE3:
    {
      unsigned char cmd[4];
      cmd[0] = CMD_GET_SCK;
      if (stk500v2_jtag3_send(pgm, cmd, 1) >= 0 && stk500v2_jtag3_recv(pgm, cmd, 4) >= 2) {
	      unsigned int sck = cmd[1] | (cmd[2] << 8);
	      fmsg_out(fp, "%sSCK period            : %.2f us\n", p, (1E6 / (1000.0 * sck)));
      }
      PROGRAMMER *pgmcp = pgm_dup(pgm);
      pgmcp->cookie = PDATA(pgm)->chained_pdata;
      pgmcp->id = lcreat(NULL, 0);
      // Copy pgm->id contents over to pgmcp->id
      for(LNODEID ln=lfirst(pgm->id); ln; ln=lnext(ln))
        ladd(pgmcp->id, cfg_strdup("stk500v2_display()", ldata(ln)));
      jtag3_print_parms1(pgmcp, p, fp);
      pgm_free(pgmcp);
    }
    break;

  case PGMTYPE_STK600:
    if (pgm->extra_features & HAS_VAREF_ADJ) {
      stk500v2_getparm2(pgm, PARAM2_AREF0, &varef);
      fmsg_out(fp, "%sVaref 0               : %.2f V\n", p, varef / 100.0);
      stk500v2_getparm2(pgm, PARAM2_AREF1, &varef);
      fmsg_out(fp, "%sVaref 1               : %.2f V\n", p, varef / 100.0);
    }
    stk500v2_getparm2(pgm, PARAM2_SCK_DURATION, &sck_stk600);
    fmsg_out(fp, "%sSCK period            : %.2f us\n", p, (sck_stk600 + 1) / 8.0);
    if (pgm->extra_features & HAS_FOSC_ADJ) {
      stk500v2_getparm2(pgm, PARAM2_CLOCK_CONF, &clock_conf);
      oct = (clock_conf & 0xf000) >> 12u;
      dac = (clock_conf & 0x0ffc) >> 2u;
      f = pow(2, (double)oct) * 2078.0 / (2 - (double)dac / 1024.0);
      f = f_to_kHz_MHz(f, &unit);
      fmsg_out(fp, "%sOscillator            : %.3f %s\n", p, f, unit);
    }
    break;

  default:
<<<<<<< HEAD
    fmsg_out(fp, "%sSCK period            : %.1f us\n", p,
	  sck_duration * 8.0e6 / STK500V2_XTAL + 0.05);
=======
    fmsg_out(fp, "%sSCK period      : %.1f us\n", p,
	  sck_duration * 8.0e6 / PDATA(pgm)->xtal + 0.0499);
>>>>>>> 92c576d9
    break;
  }

  return;
}


static void stk500v2_print_parms(const PROGRAMMER *pgm, FILE *fp) {
  stk500v2_print_parms1(pgm, "", fp);
}

static int stk500v2_perform_osccal(const PROGRAMMER *pgm) {
  unsigned char buf[32];
  int rv;

  buf[0] = CMD_OSCCAL;

  rv = stk500v2_command(pgm, buf, 1, sizeof(buf));
  if (rv < 0) {
    pmsg_error("unable to perform oscillator calibaration\n");
    return -1;
  }

  return 0;
}

/*
 * Wrapper functions for the JTAG ICE mkII in ISP mode.  This mode
 * uses the normal JTAG ICE mkII packet stream to communicate with the
 * ICE, but then encapsulates AVRISP mkII commands using
 * CMND_ISP_PACKET.
 */

/*
 * Open a JTAG ICE mkII in ISP mode.
 */
static int stk500v2_jtagmkII_open(PROGRAMMER *pgm, const char *port) {
  union pinfo pinfo;
  void *mycookie;
  int rv;

  pmsg_notice2("stk500v2_jtagmkII_open()\n");

  /*
   * The JTAG ICE mkII always starts with a baud rate of 19200 Bd upon
   * attaching.  If the config file or command-line parameters specify
   * a higher baud rate, we switch to it later on, after establishing
   * the connection with the ICE.
   */
  pinfo.serialinfo.baud = 19200;
  pinfo.serialinfo.cflags = SERIAL_8N1;

  /*
   * If the port name starts with "usb", divert the serial routines
   * to the USB ones.  The serial_open() function for USB overrides
   * the meaning of the "baud" parameter to be the USB device ID to
   * search for.
   */
  if (str_starts(port, "usb")) {
#if defined(HAVE_LIBUSB)
    serdev = &usb_serdev;
    pinfo.usbinfo.vid = USB_VENDOR_ATMEL;
    pinfo.usbinfo.flags = 0;
    pinfo.usbinfo.pid = USB_DEVICE_JTAGICEMKII;
    pgm->fd.usb.max_xfer = USBDEV_MAX_XFER_MKII;
    pgm->fd.usb.rep = USBDEV_BULK_EP_READ_MKII;
    pgm->fd.usb.wep = USBDEV_BULK_EP_WRITE_MKII;
    pgm->fd.usb.eep = 0;           /* no seperate EP for events */
#else
    pmsg_error("avrdude was compiled without usb support\n");
    return -1;
#endif
  }

  strcpy(pgm->port, port);
  if (serial_open(port, pinfo, &pgm->fd)==-1) {
    return -1;
  }

  /*
   * drain any extraneous input
   */
  stk500v2_drain(pgm, 0);

  mycookie = pgm->cookie;
  pgm->cookie = PDATA(pgm)->chained_pdata;
  if ((rv = jtagmkII_getsync(pgm, EMULATOR_MODE_SPI)) != 0) {
    if (rv != JTAGII_GETSYNC_FAIL_GRACEFUL)
        pmsg_error("unable to sync with the JTAG ICE mkII in ISP mode\n");
    pgm->cookie = mycookie;
    return -1;
  }
  pgm->cookie = mycookie;

  PDATA(pgm)->pgmtype = PGMTYPE_JTAGICE_MKII;

  if (pgm->bitclock != 0.0) {
    if (pgm->set_sck_period(pgm, pgm->bitclock) != 0)
      return -1;
  }

  return 0;
}


/*
 * Close an AVR Dragon or JTAG ICE mkII in ISP/HVSP/PP mode.
 */
static void stk500v2_jtagmkII_close(PROGRAMMER * pgm)
{
  void *mycookie;

  pmsg_notice2("stk500v2_jtagmkII_close()\n");

  mycookie = pgm->cookie;
  pgm->cookie = PDATA(pgm)->chained_pdata;
  jtagmkII_close(pgm);
  pgm->cookie = mycookie;
}


/*
 * Close JTAGICE3.
 */
static void stk500v2_jtag3_close(PROGRAMMER * pgm)
{
  void *mycookie;

  pmsg_notice2("stk500v2_jtag3_close()\n");

  mycookie = pgm->cookie;
  pgm->cookie = PDATA(pgm)->chained_pdata;
  jtag3_close(pgm);
  pgm->cookie = mycookie;
}


/*
 * Wrapper functions for the AVR Dragon in ISP mode.  This mode
 * uses the normal JTAG ICE mkII packet stream to communicate with the
 * ICE, but then encapsulates AVRISP mkII commands using
 * CMND_ISP_PACKET.
 */

/*
 * Open an AVR Dragon in ISP mode.
 */
static int stk500v2_dragon_isp_open(PROGRAMMER *pgm, const char *port) {
  union pinfo pinfo;
  void *mycookie;

  pmsg_notice2("stk500v2_dragon_isp_open()\n");

  /*
   * The JTAG ICE mkII always starts with a baud rate of 19200 Bd upon
   * attaching.  If the config file or command-line parameters specify
   * a higher baud rate, we switch to it later on, after establishing
   * the connection with the ICE.
   */
  pinfo.serialinfo.baud = 19200;
  pinfo.serialinfo.cflags = SERIAL_8N1;

  /*
   * If the port name starts with "usb", divert the serial routines
   * to the USB ones.  The serial_open() function for USB overrides
   * the meaning of the "baud" parameter to be the USB device ID to
   * search for.
   */
  if (str_starts(port, "usb")) {
#if defined(HAVE_LIBUSB)
    serdev = &usb_serdev;
    pinfo.usbinfo.vid = USB_VENDOR_ATMEL;
    pinfo.usbinfo.flags = 0;
    pinfo.usbinfo.pid = USB_DEVICE_AVRDRAGON;
    pgm->fd.usb.max_xfer = USBDEV_MAX_XFER_MKII;
    pgm->fd.usb.rep = USBDEV_BULK_EP_READ_MKII;
    pgm->fd.usb.wep = USBDEV_BULK_EP_WRITE_MKII;
    pgm->fd.usb.eep = 0;           /* no seperate EP for events */
#else
    pmsg_error("avrdude was compiled without usb support\n");
    return -1;
#endif
  }

  strcpy(pgm->port, port);
  if (serial_open(port, pinfo, &pgm->fd)==-1) {
    return -1;
  }

  /*
   * drain any extraneous input
   */
  stk500v2_drain(pgm, 0);

  mycookie = pgm->cookie;
  pgm->cookie = PDATA(pgm)->chained_pdata;
  if (jtagmkII_getsync(pgm, EMULATOR_MODE_SPI) != 0) {
    pmsg_error("unable to sync with the AVR Dragon in ISP mode\n");
    pgm->cookie = mycookie;
    return -1;
  }
  pgm->cookie = mycookie;

  PDATA(pgm)->pgmtype = PGMTYPE_JTAGICE_MKII;

  if (pgm->bitclock != 0.0) {
    if (pgm->set_sck_period(pgm, pgm->bitclock) != 0)
      return -1;
  }

  return 0;
}


/*
 * Wrapper functions for the AVR Dragon in HV mode.  This mode
 * uses the normal JTAG ICE mkII packet stream to communicate with the
 * ICE, but then encapsulates AVRISP mkII commands using
 * CMND_ISP_PACKET.
 */

/*
 * Open an AVR Dragon in HV mode (HVSP or parallel).
 */
static int stk500v2_dragon_hv_open(PROGRAMMER *pgm, const char *port) {
  union pinfo pinfo;

  pmsg_notice2("stk500v2_dragon_hv_open()\n");

  /*
   * The JTAG ICE mkII always starts with a baud rate of 19200 Bd upon
   * attaching.  If the config file or command-line parameters specify
   * a higher baud rate, we switch to it later on, after establishing
   * the connection with the ICE.
   */
  pinfo.serialinfo.baud = 19200;
  pinfo.serialinfo.cflags = SERIAL_8N1;

  /*
   * If the port name starts with "usb", divert the serial routines
   * to the USB ones.  The serial_open() function for USB overrides
   * the meaning of the "baud" parameter to be the USB device ID to
   * search for.
   */
  if (str_starts(port, "usb")) {
#if defined(HAVE_LIBUSB)
    serdev = &usb_serdev;
    pinfo.usbinfo.vid = USB_VENDOR_ATMEL;
    pinfo.usbinfo.flags = 0;
    pinfo.usbinfo.pid = USB_DEVICE_AVRDRAGON;
    pgm->fd.usb.max_xfer = USBDEV_MAX_XFER_MKII;
    pgm->fd.usb.rep = USBDEV_BULK_EP_READ_MKII;
    pgm->fd.usb.wep = USBDEV_BULK_EP_WRITE_MKII;
    pgm->fd.usb.eep = 0;           /* no seperate EP for events */
#else
    pmsg_error("avrdude was compiled without usb support\n");
    return -1;
#endif
  }

  strcpy(pgm->port, port);
  if (serial_open(port, pinfo, &pgm->fd)==-1) {
    return -1;
  }

  /*
   * drain any extraneous input
   */
  stk500v2_drain(pgm, 0);

  PROGRAMMER *pgmcp = pgm_dup(pgm);
  pgmcp->cookie = PDATA(pgm)->chained_pdata;
  if (jtagmkII_getsync(pgmcp, EMULATOR_MODE_HV) != 0) {
    pmsg_error("unable to sync with the AVR Dragon in HV mode\n");
    pgm_free(pgmcp);
    return -1;
  }
  pgm_free(pgmcp);
  PDATA(pgm)->pgmtype = PGMTYPE_JTAGICE_MKII;

  if (pgm->bitclock != 0.0) {
    if (pgm->set_sck_period(pgm, pgm->bitclock) != 0)
      return -1;
  }

  return 0;
}

/*
 * Wrapper functions for the JTAGICE3 in ISP mode.  This mode
 * uses the normal JTAGICE3 packet stream to communicate with the
 * ICE, but then encapsulates AVRISP mkII commands using
 * scope AVRISP.
 */

/*
 * Open a JTAGICE3 in ISP mode.
 */
static int stk500v2_jtag3_open(PROGRAMMER *pgm, const char *port) {
  void *mycookie;
  int rv;

  pmsg_notice2("stk500v2_jtag3_open()\n");

  if (jtag3_open_common(pgm, port) < 0)
    return -1;

  mycookie = pgm->cookie;
  pgm->cookie = PDATA(pgm)->chained_pdata;
  if ((rv = jtag3_getsync(pgm, 42)) != 0) {
    if (rv != JTAGII_GETSYNC_FAIL_GRACEFUL)
        pmsg_error("unable to sync with the JTAGICE3 in ISP mode\n");
    pgm->cookie = mycookie;
    return -1;
  }
  pgm->cookie = mycookie;

  PDATA(pgm)->pgmtype = PGMTYPE_JTAGICE3;

  if (pgm->bitclock != 0.0) {
    if (pgm->set_sck_period(pgm, pgm->bitclock) != 0)
      return -1;
  }

  return 0;
}


/*
 * XPROG wrapper
 */
static int stk600_xprog_command(const PROGRAMMER *pgm, unsigned char *b,
                                unsigned int cmdsize, unsigned int responsesize)
{
    unsigned char *newb;
    unsigned int s;
    int rv;

    if (cmdsize < responsesize)
        s = responsesize;
    else
        s = cmdsize;

    if ((newb = malloc(s + 1)) == 0) {
        pmsg_error("out of memory\n");
        return -1;
    }

    newb[0] = CMD_XPROG;
    memcpy(newb + 1, b, cmdsize);
    rv = stk500v2_command(pgm, newb, cmdsize + 1, responsesize + 1);
    if (rv == 0) {
        memcpy(b, newb + 1, responsesize);
    }

    free(newb);

    return rv;
}


/*
 * issue the 'program enable' command to the AVR device, XPROG version
 */
static int stk600_xprog_program_enable(const PROGRAMMER *pgm, const AVRPART *p) {
    unsigned char buf[16];
    unsigned int eepagesize = 42;
    unsigned int nvm_base;
    AVRMEM *mem = NULL;
    int use_tpi;

    use_tpi = (p->prog_modes & PM_TPI) != 0;

    if (!use_tpi) {
        if (p->nvm_base == 0) {
            pmsg_error("no nvm_base parameter for PDI device\n");
            return -1;
        }
        if ((mem = avr_locate_eeprom(p)) != NULL) {
            if (mem->page_size <= 1) {
                pmsg_error("no EEPROM page_size parameter for PDI device\n");
                return -1;
            }
            eepagesize = mem->page_size;
        }
    }

    buf[0] = CMD_XPROG_SETMODE;
    buf[1] = use_tpi? XPRG_MODE_TPI: XPRG_MODE_PDI;
    if (stk500v2_command(pgm, buf, 2, sizeof(buf)) < 0) {
        pmsg_error("CMD_XPROG_SETMODE(XPRG_MODE_%s) failed\n", use_tpi? "TPI": "PDI");
        return -1;
    }

    buf[0] = XPRG_CMD_ENTER_PROGMODE;
    if (stk600_xprog_command(pgm, buf, 1, 2) < 0) {
        pmsg_error("XPRG_CMD_ENTER_PROGMODE failed\n");
        return -1;
    }

    if (use_tpi) {
        /*
         * Whatever all that might mean, it matches what AVR Studio
         * does.
         */
        if (stk500v2_setparm_real(pgm, PARAM_DISCHARGEDELAY, 232) < 0)
            return -1;

        buf[0] = XPRG_CMD_SET_PARAM;
        buf[1] = XPRG_PARAM_NVMCMD_ADDR;
        buf[2] = 51;
        if (stk600_xprog_command(pgm, buf, 3, 2) < 0) {
            pmsg_error("XPRG_CMD_SET_PARAM(XPRG_PARAM_NVMCMD_ADDR) failed\n");
            return -1;
        }

        buf[0] = XPRG_CMD_SET_PARAM;
        buf[1] = XPRG_PARAM_NVMCSR_ADDR;
        buf[2] = 50;
        if (stk600_xprog_command(pgm, buf, 3, 2) < 0) {
            pmsg_error("XPRG_CMD_SET_PARAM(XPRG_PARAM_NVMCSR_ADDR) failed\n");
            return -1;
        }
    } else {
        buf[0] = XPRG_CMD_SET_PARAM;
        buf[1] = XPRG_PARAM_NVMBASE;
        nvm_base = p->nvm_base;
        /*
         * The 0x01000000 appears to be an indication to the programmer
         * that the respective address is located in IO (i.e., SRAM)
         * memory address space rather than flash.  This is not documented
         * anywhere in AVR079 but matches what AVR Studio does.
         */
        nvm_base |= 0x01000000;
        buf[2] = nvm_base >> 24;
        buf[3] = nvm_base >> 16;
        buf[4] = nvm_base >> 8;
        buf[5] = nvm_base;
        if (stk600_xprog_command(pgm, buf, 6, 2) < 0) {
            pmsg_error("XPRG_CMD_SET_PARAM(XPRG_PARAM_NVMBASE) failed\n");
            return -1;
        }

        if (mem != NULL) {
            buf[0] = XPRG_CMD_SET_PARAM;
            buf[1] = XPRG_PARAM_EEPPAGESIZE;
            buf[2] = eepagesize >> 8;
            buf[3] = eepagesize;
            if (stk600_xprog_command(pgm, buf, 4, 2) < 0) {
                pmsg_error("XPRG_CMD_SET_PARAM(XPRG_PARAM_EEPPAGESIZE) failed\n");
                return -1;
            }
        }
    }

    // Read XMEGA chip silicon revision
    if(p->prog_modes & PM_PDI) {
      AVRMEM *m = avr_locate_io(p);
      unsigned char chip_rev[AVR_CHIP_REVLEN];
      if(m && pgm->read_byte(pgm, p, m, p->mcu_base+3, chip_rev) >= 0)
        pmsg_notice("silicon revision: %x.%x\n", chip_rev[0] >> 4, chip_rev[0] & 0x0f);
      else
        pmsg_warning("cannot read silicon revision; is avrdude.conf up to date?\n");
    }

    return 0;
}

static unsigned char stk600_xprog_mtype(const PROGRAMMER *pgm, unsigned long addr) {
    if (addr >= PDATA(pgm)->boot_start)
        return XPRG_MEM_TYPE_BOOT;
    else
        return XPRG_MEM_TYPE_APPL;
}


static void stk600_xprog_disable(const PROGRAMMER *pgm) {
    unsigned char buf[2];

    buf[0] = XPRG_CMD_LEAVE_PROGMODE;
    if (stk600_xprog_command(pgm, buf, 1, 2) < 0) {
        pmsg_error("XPRG_CMD_LEAVE_PROGMODE failed\n");
    }
}

static int stk600_xprog_write_byte(const PROGRAMMER *pgm, const AVRPART *p, const AVRMEM *mem,
				   unsigned long addr, unsigned char data)
{
    unsigned char b[9 + 256];
    int need_erase = 0;
    unsigned char write_size = 1;
    unsigned char memcode;

    memset(b, 0, sizeof(b));

    if (mem_is_flash(mem)) {
        memcode = stk600_xprog_mtype(pgm, addr);
    } else if (mem_is_application(mem) || mem_is_apptable(mem)) {
        memcode = XPRG_MEM_TYPE_APPL;
    } else if (mem_is_boot(mem)) {
        memcode = XPRG_MEM_TYPE_BOOT;
    } else if (mem_is_eeprom(mem)) {
        memcode = XPRG_MEM_TYPE_EEPROM;
    } else if (mem_is_io(mem)) {
        memcode = XPRG_MEM_TYPE_APPL;
        addr += avr_data_offset(p);
    } else if (mem_is_lock(mem)) {
        memcode = XPRG_MEM_TYPE_LOCKBITS;
    } else if (mem_is_a_fuse(mem) || mem_is_fuses(mem)) {
        memcode = XPRG_MEM_TYPE_FUSE;
        if (p->prog_modes & PM_TPI)
            need_erase = 1;
    } else if (mem_is_userrow(mem)) {
        memcode = XPRG_MEM_TYPE_USERSIG;
    } else if(mem_is_readonly(mem)) {
      unsigned char is;
      if(pgm->read_byte(pgm, p, mem, addr, &is) >= 0 && is == data)
        return 0;

      pmsg_error("cannot write to read-only memory %s of %s\n", mem->desc, p->desc);
      return -1;
      } else {
        pmsg_error("unsupported memory %s\n", mem->desc);
        return -1;
    }
    addr += mem->offset;

    if (need_erase) {
        b[0] = XPRG_CMD_ERASE;
        b[1] = XPRG_ERASE_CONFIG;
        b[2] = mem->offset >> 24;
        b[3] = mem->offset >> 16;
        b[4] = mem->offset >> 8;
        b[5] = mem->offset + 1;
        if (stk600_xprog_command(pgm, b, 6, 2) < 0) {
	    pmsg_error("XPRG_CMD_ERASE(XPRG_ERASE_CONFIG) failed\n");
	    return -1;
	}
    }

    if (p->prog_modes & PM_TPI) {
        /*
         * Some TPI memories (configuration aka. fuse) require a
         * larger write block size.  We record that as a blocksize in
         * avrdude.conf.
         */
        if (mem->blocksize != 0)
            write_size = mem->blocksize;
    }
    b[0] = XPRG_CMD_WRITE_MEM;
    b[1] = memcode;
    b[2] = 0;			/* pagemode: non-paged write */
    b[3] = addr >> 24;
    b[4] = addr >> 16;
    b[5] = addr >> 8;
    b[6] = addr;
    b[7] = 0;
    b[8] = write_size;
    b[9] = data;
    if (stk600_xprog_command(pgm, b, 9 + write_size, 2) < 0) {
        pmsg_error("XPRG_CMD_WRITE_MEM failed\n");
        return -1;
    }
    return 0;
}


static int stk600_xprog_read_byte(const PROGRAMMER *pgm, const AVRPART *p, const AVRMEM *mem,
                                  unsigned long addr, unsigned char * value)
{
    unsigned char b[8];

    if (mem_is_flash(mem)) {
        b[1] = stk600_xprog_mtype(pgm, addr);
    } else if (mem_is_application(mem) || mem_is_apptable(mem)) {
        b[1] = XPRG_MEM_TYPE_APPL;
    } else if (mem_is_boot(mem)) {
        b[1] = XPRG_MEM_TYPE_BOOT;
    } else if (mem_is_eeprom(mem)) {
        b[1] = XPRG_MEM_TYPE_EEPROM;
    } else if (mem_is_io(mem)) {
        b[1] = XPRG_MEM_TYPE_APPL;
        addr += avr_data_offset(p);
    } else if (mem_is_signature(mem)) {
        b[1] = XPRG_MEM_TYPE_APPL;
    } else if (mem_is_a_fuse(mem) || mem_is_fuses(mem)) {
        b[1] = XPRG_MEM_TYPE_FUSE;
    } else if (mem_is_lock(mem)) {
        b[1] = XPRG_MEM_TYPE_LOCKBITS;
    } else if (mem_is_calibration(mem) || mem_is_sigrow(mem)) {
        b[1] = XPRG_MEM_TYPE_FACTORY_CALIBRATION;
    } else if (mem_is_userrow(mem)) {
        b[1] = XPRG_MEM_TYPE_USERSIG;
    } else {
        pmsg_error("unsupported memory %s\n", mem->desc);
        return -1;
    }
    addr += mem->offset;

    b[0] = XPRG_CMD_READ_MEM;
    b[2] = addr >> 24;
    b[3] = addr >> 16;
    b[4] = addr >> 8;
    b[5] = addr;
    b[6] = 0;
    b[7] = 1;
    if (stk600_xprog_command(pgm, b, 8, 3) < 0) {
        pmsg_error("XPRG_CMD_READ_MEM failed\n");
        return -1;
    }
    *value = b[2];
    return 0;
}


static int stk600_xprog_paged_load(const PROGRAMMER *pgm, const AVRPART *p, const AVRMEM *mem,
                                   unsigned int page_size,
                                   unsigned int addr, unsigned int n_bytes)
{
    unsigned char *b;
    unsigned int offset;
    unsigned char mtype;
    int n_bytes_orig = n_bytes, dynamic_mtype = 0;
    unsigned long use_ext_addr = 0;

    /*
     * The XPROG read command supports at most 256 bytes in one
     * transfer.
     */
    if (page_size > 256)
	page_size = 256;	/* not really a page size anymore */

    /*
     * Fancy offsets everywhere.
     * This is probably what AVR079 means when writing about the
     * "TIF address space".
     */
    if (mem_is_flash(mem)) {
        mtype = 0;
        dynamic_mtype = 1;
        if (mem->size > 64 * 1024)
            use_ext_addr = (1UL << 31);
    } else if (mem_is_application(mem) || mem_is_apptable(mem)) {
        mtype = XPRG_MEM_TYPE_APPL;
        if (mem->size > 64 * 1024)
            use_ext_addr = (1UL << 31);
    } else if (mem_is_boot(mem)) {
        mtype = XPRG_MEM_TYPE_BOOT;
        // Do we have to consider the total amount of flash
        // instead to decide whether to use extended addressing?
        if (mem->size > 64 * 1024)
            use_ext_addr = (1UL << 31);
    } else if (mem_is_eeprom(mem)) {
        mtype = XPRG_MEM_TYPE_EEPROM;
    } else if (mem_is_io(mem)) {
        mtype = XPRG_MEM_TYPE_APPL;
        addr += avr_data_offset(p);
    } else if (mem_is_signature(mem)) {
        mtype = XPRG_MEM_TYPE_APPL;
    } else if (mem_is_a_fuse(mem) || mem_is_fuses(mem)) {
        mtype = XPRG_MEM_TYPE_FUSE;
    } else if (mem_is_lock(mem)) {
        mtype = XPRG_MEM_TYPE_LOCKBITS;
    } else if (mem_is_calibration(mem) || mem_is_sigrow(mem)) {
        mtype = XPRG_MEM_TYPE_FACTORY_CALIBRATION;
    } else if (mem_is_userrow(mem)) {
        mtype = XPRG_MEM_TYPE_USERSIG;
    } else {
        pmsg_error("unsupported memory %s\n", mem->desc);
        return -1;
    }
    offset = addr;
    addr += mem->offset;

    if ((b = malloc(page_size + 2)) == NULL) {
	pmsg_error("out of memory\n");
        return -1;
    }

    if (stk500v2_loadaddr(pgm, use_ext_addr) < 0) {
        free(b);
        return -1;
    }

    while (n_bytes != 0) {
	if (dynamic_mtype)
	    mtype = stk600_xprog_mtype(pgm, addr - mem->offset);

	b[0] = XPRG_CMD_READ_MEM;
	b[1] = mtype;
	b[2] = addr >> 24;
	b[3] = addr >> 16;
	b[4] = addr >> 8;
	b[5] = addr;
	b[6] = page_size >> 8;
	b[7] = page_size;
	if (stk600_xprog_command(pgm, b, 8, page_size + 2) < 0) {
	    pmsg_error("XPRG_CMD_READ_MEM failed\n");
	    free(b);
	    return -1;
	}
	memcpy(mem->buf + offset, b + 2, page_size);
	if (n_bytes < page_size) {
	    n_bytes = page_size;
	}
	offset += page_size;
	addr += page_size;
	n_bytes -= page_size;
    }
    free(b);

    return n_bytes_orig;
}

static int stk600_xprog_paged_write(const PROGRAMMER *pgm, const AVRPART *p, const AVRMEM *mem,
                                    unsigned int page_size,
                                    unsigned int addr, unsigned int n_bytes)
{
    unsigned char *b;
    unsigned int offset;
    unsigned char mtype;
    int n_bytes_orig = n_bytes, dynamic_mtype = 0;
    size_t writesize;
    unsigned long use_ext_addr = 0;
    unsigned char writemode;

    /*
     * The XPROG read command supports at most 256 bytes in one
     * transfer.
     */
    if (page_size > 512) {
	pmsg_error("cannot handle page size > 512\n");
	return -1;
    }

    /*
     * Fancy offsets everywhere.
     * This is probably what AVR079 means when writing about the
     * "TIF address space".
     */
    if (mem_is_flash(mem)) {
        mtype = 0;
        dynamic_mtype = 1;
        writemode = (1 << XPRG_MEM_WRITE_WRITE);
        if (mem->size > 64 * 1024)
            use_ext_addr = (1UL << 31);
    } else if (mem_is_application(mem) || mem_is_apptable(mem)) {
        mtype = XPRG_MEM_TYPE_APPL;
        writemode = (1 << XPRG_MEM_WRITE_WRITE);
        if (mem->size > 64 * 1024)
            use_ext_addr = (1UL << 31);
    } else if (mem_is_boot(mem)) {
        mtype = XPRG_MEM_TYPE_BOOT;
        writemode = (1 << XPRG_MEM_WRITE_WRITE);
        // Do we have to consider the total amount of flash
        // instead to decide whether to use extended addressing?
        if (mem->size > 64 * 1024)
            use_ext_addr = (1UL << 31);
    } else if (mem_is_eeprom(mem)) {
        mtype = XPRG_MEM_TYPE_EEPROM;
        writemode = (1 << XPRG_MEM_WRITE_WRITE) | (1 << XPRG_MEM_WRITE_ERASE);
    } else if (mem_is_signature(mem)) {
        mtype = XPRG_MEM_TYPE_APPL;
        writemode = (1 << XPRG_MEM_WRITE_WRITE);
    } else if (mem_is_a_fuse(mem) || mem_is_fuses(mem)) {
        mtype = XPRG_MEM_TYPE_FUSE;
        writemode = (1 << XPRG_MEM_WRITE_WRITE);
    } else if (mem_is_lock(mem)) {
        mtype = XPRG_MEM_TYPE_LOCKBITS;
        writemode = (1 << XPRG_MEM_WRITE_WRITE);
    } else if (mem_is_calibration(mem)) {
        mtype = XPRG_MEM_TYPE_FACTORY_CALIBRATION;
        writemode = (1 << XPRG_MEM_WRITE_WRITE);
    } else if (mem_is_userrow(mem)) {
        mtype = XPRG_MEM_TYPE_USERSIG;
        writemode = (1 << XPRG_MEM_WRITE_WRITE);
    } else {
        pmsg_error("unsupported memory %s\n", mem->desc);
        return -1;
    }
    offset = addr;
    addr += mem->offset;

    if ((b = malloc(page_size + 9)) == NULL) {
	pmsg_error("out of memory\n");
        return -1;
    }

    if (stk500v2_loadaddr(pgm, use_ext_addr) < 0) {
        free(b);
        return -1;
    }

    while (n_bytes != 0) {

	if (dynamic_mtype)
	    mtype = stk600_xprog_mtype(pgm, addr - mem->offset);

	if (page_size > 256) {
	    /*
	     * AVR079 is not quite clear.  While it suggests that
	     * downloading up to 512 bytes (256 words) were OK, it
	     * obviously isn't -- 512-byte pages on the ATxmega128A1
	     * are getting corrupted when written as a single piece.
	     * It writes random junk somewhere beyond byte 256.
	     * Splitting it into 256 byte chunks, and only setting the
	     * erase page / write page bits in the final chunk helps.
	     */
	    if (page_size % 256 != 0) {
		pmsg_error("page size not multiple of 256\n");
		free(b);
		return -1;
	    }
	    unsigned int chunk;
	    for (chunk = 0; chunk < page_size; chunk += 256) {
                if (n_bytes < 256) {
                    memset(b + 9 + n_bytes, 0xff, 256 - n_bytes);
                    writesize = n_bytes;
                } else {
                    writesize = 256;
                }
		b[0] = XPRG_CMD_WRITE_MEM;
		b[1] = mtype;
		b[2] = writemode;
		b[3] = addr >> 24;
		b[4] = addr >> 16;
		b[5] = addr >> 8;
		b[6] = addr;
		b[7] = 1;
		b[8] = 0;
		memcpy(b + 9, mem->buf + offset, writesize);
		if (stk600_xprog_command(pgm, b, 256 + 9, 2) < 0) {
		    pmsg_error("XPRG_CMD_WRITE_MEM failed\n");
		    free(b);
		    return -1;
		}
		if (n_bytes < 256)
		    n_bytes = 256;

		offset += 256;
		addr += 256;
		n_bytes -= 256;
	    }
	} else {
	    if (n_bytes < page_size) {
		/*
		 * This can easily happen if the input file was not a
		 * multiple of the page size.
		 */
		memset(b + 9 + n_bytes, 0xff, page_size - n_bytes);
                writesize = n_bytes;
            } else {
                writesize = page_size;
            }
	    b[0] = XPRG_CMD_WRITE_MEM;
	    b[1] = mtype;
	    b[2] = writemode;
	    b[3] = addr >> 24;
	    b[4] = addr >> 16;
	    b[5] = addr >> 8;
	    b[6] = addr;
	    b[7] = page_size >> 8;
	    b[8] = page_size;
	    memcpy(b + 9, mem->buf + offset, writesize);
	    if (stk600_xprog_command(pgm, b, page_size + 9, 2) < 0) {
		pmsg_error("XPRG_CMD_WRITE_MEM failed\n");
		free(b);
		return -1;
	    }
	    if (n_bytes < page_size)
		n_bytes = page_size;

	    offset += page_size;
	    addr += page_size;
	    n_bytes -= page_size;
	}
    }
    free(b);

    return n_bytes_orig;
}

static int stk600_xprog_chip_erase(const PROGRAMMER *pgm, const AVRPART *p) {
    unsigned char b[6];
    AVRMEM *mem;
    unsigned int addr = 0;

    if (p->prog_modes & PM_TPI) {
        if ((mem = avr_locate_flash(p)) == NULL) {
            pmsg_error("no FLASH definition found for TPI device\n");
            return -1;
        }
        addr = mem->offset + 1;
    }

    b[0] = XPRG_CMD_ERASE;
    b[1] = XPRG_ERASE_CHIP;
    b[2] = addr >> 24;
    b[3] = addr >> 16;
    b[4] = addr >> 8;
    b[5] = addr;
    if (stk600_xprog_command(pgm, b, 6, 2) < 0) {
	    pmsg_error("XPRG_CMD_ERASE(XPRG_ERASE_CHIP) failed\n");
	    return -1;
	}
    return 0;
}

static int stk600_xprog_page_erase(const PROGRAMMER *pgm, const AVRPART *p, const AVRMEM *m,
                                   unsigned int addr)
{
    unsigned char b[6];

    if (mem_is_flash(m)) {
      b[1] = stk600_xprog_mtype(pgm, addr) == XPRG_MEM_TYPE_APPL?
        XPRG_ERASE_APP_PAGE: XPRG_ERASE_BOOT_PAGE;
    } else if (mem_is_application(m) || mem_is_apptable(m)) {
      b[1] = XPRG_ERASE_APP_PAGE;
    } else if (mem_is_boot(m)) {
      b[1] = XPRG_ERASE_BOOT_PAGE;
    } else if (mem_is_eeprom(m)) {
      b[1] = XPRG_ERASE_EEPROM_PAGE;
    } else if (mem_is_userrow(m)) {
      b[1] = XPRG_ERASE_USERSIG;
    } else {
      pmsg_error("unknown paged memory %s\n", m->desc);
      return -1;
    }
    addr += m->offset;
    b[0] = XPRG_CMD_ERASE;
    b[2] = addr >> 24;
    b[3] = addr >> 16;
    b[4] = addr >> 8;
    b[5] = addr;
    if (stk600_xprog_command(pgm, b, 6, 2) < 0) {
	    pmsg_error("XPRG_CMD_ERASE(%d) failed\n", b[1]);
	    return -1;
	}
    return 0;
}

/*
 * Modify pgm's methods for XPROG operation.
 */
static void stk600_setup_xprog(PROGRAMMER * pgm)
{
    pgm->program_enable = stk600_xprog_program_enable;
    pgm->disable = stk600_xprog_disable;
    pgm->read_byte = stk600_xprog_read_byte;
    pgm->write_byte = stk600_xprog_write_byte;
    pgm->paged_load = stk600_xprog_paged_load;
    pgm->paged_write = stk600_xprog_paged_write;
    pgm->page_erase = stk600_xprog_page_erase;
    pgm->chip_erase = stk600_xprog_chip_erase;
}


/*
 * Modify pgm's methods for ISP operation.
 */
static void stk600_setup_isp(PROGRAMMER * pgm)
{
  pgm->program_enable = stk500v2_program_enable;
  pgm->disable = stk500v2_disable;
  pgm->read_byte = stk500isp_read_byte;
  pgm->write_byte = stk500isp_write_byte;
  pgm->paged_load = stk500v2_paged_load;
  pgm->paged_write = stk500v2_paged_write;
  pgm->page_erase = NULL;
  pgm->chip_erase = stk500v2_chip_erase;
}

const char stk500v2_desc[] = "Atmel STK500 Version 2.x firmware";

void stk500v2_initpgm(PROGRAMMER *pgm) {
  strcpy(pgm->type, "STK500V2");

  /*
   * mandatory functions
   */
  pgm->initialize     = stk500v2_initialize;
  pgm->display        = stk500v2_display;
  pgm->enable         = stk500v2_enable;
  pgm->disable        = stk500v2_disable;
  pgm->program_enable = stk500v2_program_enable;
  pgm->chip_erase     = stk500v2_chip_erase;
  pgm->cmd            = stk500v2_cmd;
  pgm->open           = stk500v2_open;
  pgm->close          = stk500v2_close;
  pgm->read_byte      = stk500isp_read_byte;
  pgm->write_byte     = stk500isp_write_byte;

  /*
   * optional functions
   */
  pgm->paged_write    = stk500v2_paged_write;
  pgm->paged_load     = stk500v2_paged_load;
  pgm->page_erase     = NULL;
  pgm->print_parms    = stk500v2_print_parms;
  pgm->set_sck_period = stk500v2_set_sck_period;
  pgm->perform_osccal = stk500v2_perform_osccal;
  pgm->parseextparams = stk500v2_parseextparms;
  pgm->setup          = stk500v2_setup;
  pgm->teardown       = stk500v2_teardown;
  pgm->page_size      = 256;

  /*
   * hardware dependent functions
   */
  if (pgm->extra_features & HAS_VTARG_ADJ)
    pgm->set_vtarget  = stk500v2_set_vtarget;
  if (pgm->extra_features & HAS_VAREF_ADJ)
    pgm->set_varef    = stk500v2_set_varef;
  if (pgm->extra_features & HAS_FOSC_ADJ)
    pgm->set_fosc     = stk500v2_set_fosc;
}

const char stk500pp_desc[] = "Atmel STK500 V2 in parallel programming mode";

void stk500pp_initpgm(PROGRAMMER *pgm) {
  strcpy(pgm->type, "STK500PP");

  /*
   * mandatory functions
   */
  pgm->initialize     = stk500pp_initialize;
  pgm->display        = stk500v2_display;
  pgm->enable         = stk500v2_enable;
  pgm->disable        = stk500pp_disable;
  pgm->program_enable = stk500pp_program_enable;
  pgm->chip_erase     = stk500pp_chip_erase;
  pgm->open           = stk500v2_open;
  pgm->close          = stk500v2_close;
  pgm->read_byte      = stk500pp_read_byte;
  pgm->write_byte     = stk500pp_write_byte;

  /*
   * optional functions
   */
  pgm->paged_write    = stk500pp_paged_write;
  pgm->paged_load     = stk500pp_paged_load;
  pgm->print_parms    = stk500v2_print_parms;
  pgm->set_sck_period = stk500v2_set_sck_period;
  pgm->parseextparams = stk500v2_parseextparms;
  pgm->setup          = stk500v2_setup;
  pgm->teardown       = stk500v2_teardown;
  pgm->page_size      = 256;

  /*
   * hardware dependent functions
   */
  if (pgm->extra_features & HAS_VTARG_ADJ)
    pgm->set_vtarget  = stk500v2_set_vtarget;
  if (pgm->extra_features & HAS_VAREF_ADJ)
    pgm->set_varef    = stk500v2_set_varef;
  if (pgm->extra_features & HAS_FOSC_ADJ)
    pgm->set_fosc     = stk500v2_set_fosc;
}

const char stk500hvsp_desc[] = "Atmel STK500 V2 in high-voltage serial programming mode";

void stk500hvsp_initpgm(PROGRAMMER *pgm) {
  strcpy(pgm->type, "STK500HVSP");

  /*
   * mandatory functions
   */
  pgm->initialize     = stk500hvsp_initialize;
  pgm->display        = stk500v2_display;
  pgm->enable         = stk500v2_enable;
  pgm->disable        = stk500hvsp_disable;
  pgm->program_enable = stk500hvsp_program_enable;
  pgm->chip_erase     = stk500hvsp_chip_erase;
  pgm->open           = stk500v2_open;
  pgm->close          = stk500v2_close;
  pgm->read_byte      = stk500hvsp_read_byte;
  pgm->write_byte     = stk500hvsp_write_byte;

  /*
   * optional functions
   */
  pgm->paged_write    = stk500hvsp_paged_write;
  pgm->paged_load     = stk500hvsp_paged_load;
  pgm->print_parms    = stk500v2_print_parms;
  pgm->set_sck_period = stk500v2_set_sck_period;
  pgm->parseextparams = stk500v2_parseextparms;
  pgm->setup          = stk500v2_setup;
  pgm->teardown       = stk500v2_teardown;
  pgm->page_size      = 256;

  /*
   * hardware dependent functions
   */
  if (pgm->extra_features & HAS_VTARG_ADJ)
    pgm->set_vtarget  = stk500v2_set_vtarget;
  if (pgm->extra_features & HAS_VAREF_ADJ)
    pgm->set_varef    = stk500v2_set_varef;
  if (pgm->extra_features & HAS_FOSC_ADJ)
    pgm->set_fosc     = stk500v2_set_fosc;
}

const char stk500v2_jtagmkII_desc[] = "Atmel JTAG ICE mkII in ISP mode";

void stk500v2_jtagmkII_initpgm(PROGRAMMER *pgm) {
  strcpy(pgm->type, "JTAGMKII_ISP");

  /*
   * mandatory functions
   */
  pgm->initialize     = stk500v2_initialize;
  pgm->display        = stk500v2_display;
  pgm->enable         = stk500v2_enable;
  pgm->disable        = stk500v2_disable;
  pgm->program_enable = stk500v2_program_enable;
  pgm->chip_erase     = stk500v2_chip_erase;
  pgm->cmd            = stk500v2_cmd;
  pgm->open           = stk500v2_jtagmkII_open;
  pgm->close          = stk500v2_jtagmkII_close;
  pgm->read_byte      = stk500isp_read_byte;
  pgm->write_byte     = stk500isp_write_byte;

  /*
   * optional functions
   */
  pgm->paged_write    = stk500v2_paged_write;
  pgm->paged_load     = stk500v2_paged_load;
  pgm->page_erase     = NULL;
  pgm->print_parms    = stk500v2_print_parms;
  pgm->set_sck_period = stk500v2_set_sck_period_mk2;
  pgm->perform_osccal = stk500v2_perform_osccal;
  pgm->setup          = stk500v2_jtagmkII_setup;
  pgm->teardown       = stk500v2_jtagmkII_teardown;
  pgm->page_size      = 256;
}

const char stk500v2_dragon_isp_desc[] = "Atmel AVR Dragon in ISP mode";

void stk500v2_dragon_isp_initpgm(PROGRAMMER *pgm) {
  strcpy(pgm->type, "DRAGON_ISP");

  /*
   * mandatory functions
   */
  pgm->initialize     = stk500v2_initialize;
  pgm->display        = stk500v2_display;
  pgm->enable         = stk500v2_enable;
  pgm->disable        = stk500v2_disable;
  pgm->program_enable = stk500v2_program_enable;
  pgm->chip_erase     = stk500v2_chip_erase;
  pgm->cmd            = stk500v2_cmd;
  pgm->open           = stk500v2_dragon_isp_open;
  pgm->close          = stk500v2_jtagmkII_close;
  pgm->read_byte      = stk500isp_read_byte;
  pgm->write_byte     = stk500isp_write_byte;

  /*
   * optional functions
   */
  pgm->paged_write    = stk500v2_paged_write;
  pgm->paged_load     = stk500v2_paged_load;
  pgm->page_erase     = NULL;
  pgm->print_parms    = stk500v2_print_parms;
  pgm->set_sck_period = stk500v2_set_sck_period_mk2;
  pgm->setup          = stk500v2_jtagmkII_setup;
  pgm->teardown       = stk500v2_jtagmkII_teardown;
  pgm->page_size      = 256;
}

const char stk500v2_dragon_pp_desc[] = "Atmel AVR Dragon in PP mode";

void stk500v2_dragon_pp_initpgm(PROGRAMMER *pgm) {
  strcpy(pgm->type, "DRAGON_PP");

  /*
   * mandatory functions
   */
  pgm->initialize     = stk500pp_initialize;
  pgm->display        = stk500v2_display;
  pgm->enable         = stk500v2_enable;
  pgm->disable        = stk500pp_disable;
  pgm->program_enable = stk500pp_program_enable;
  pgm->chip_erase     = stk500pp_chip_erase;
  pgm->open           = stk500v2_dragon_hv_open;
  pgm->close          = stk500v2_jtagmkII_close;
  pgm->read_byte      = stk500pp_read_byte;
  pgm->write_byte     = stk500pp_write_byte;

  /*
   * optional functions
   */
  pgm->paged_write    = stk500pp_paged_write;
  pgm->paged_load     = stk500pp_paged_load;
  pgm->print_parms    = stk500v2_print_parms;
  pgm->set_sck_period = stk500v2_set_sck_period_mk2;
  pgm->setup          = stk500v2_jtagmkII_setup;
  pgm->teardown       = stk500v2_jtagmkII_teardown;
  pgm->page_size      = 256;
}

const char stk500v2_dragon_hvsp_desc[] = "Atmel AVR Dragon in HVSP mode";

void stk500v2_dragon_hvsp_initpgm(PROGRAMMER *pgm) {
  strcpy(pgm->type, "DRAGON_HVSP");

  /*
   * mandatory functions
   */
  pgm->initialize     = stk500hvsp_initialize;
  pgm->display        = stk500v2_display;
  pgm->enable         = stk500v2_enable;
  pgm->disable        = stk500hvsp_disable;
  pgm->program_enable = stk500hvsp_program_enable;
  pgm->chip_erase     = stk500hvsp_chip_erase;
  pgm->open           = stk500v2_dragon_hv_open;
  pgm->close          = stk500v2_jtagmkII_close;
  pgm->read_byte      = stk500hvsp_read_byte;
  pgm->write_byte     = stk500hvsp_write_byte;

  /*
   * optional functions
   */
  pgm->paged_write    = stk500hvsp_paged_write;
  pgm->paged_load     = stk500hvsp_paged_load;
  pgm->print_parms    = stk500v2_print_parms;
  pgm->set_sck_period = stk500v2_set_sck_period_mk2;
  pgm->setup          = stk500v2_jtagmkII_setup;
  pgm->teardown       = stk500v2_jtagmkII_teardown;
  pgm->page_size      = 256;
}

const char stk600_desc[] = "Atmel STK600";

void stk600_initpgm(PROGRAMMER *pgm) {
  strcpy(pgm->type, "STK600");

  /*
   * mandatory functions
   */
  pgm->initialize     = stk500v2_initialize;
  pgm->display        = stk500v2_display;
  pgm->enable         = stk500v2_enable;
  pgm->disable        = stk500v2_disable;
  pgm->program_enable = stk500v2_program_enable;
  pgm->chip_erase     = stk500v2_chip_erase;
  pgm->cmd            = stk500v2_cmd;
  pgm->open           = stk600_open;
  pgm->close          = stk500v2_close;
  pgm->read_byte      = stk500isp_read_byte;
  pgm->write_byte     = stk500isp_write_byte;

  /*
   * optional functions
   */
  pgm->paged_write    = stk500v2_paged_write;
  pgm->paged_load     = stk500v2_paged_load;
  pgm->page_erase     = NULL;
  pgm->print_parms    = stk500v2_print_parms;
  pgm->set_vtarget    = stk600_set_vtarget;
  pgm->set_varef      = stk600_set_varef;
  pgm->set_fosc       = stk600_set_fosc;
  pgm->set_sck_period = stk600_set_sck_period;
  pgm->perform_osccal = stk500v2_perform_osccal;
  pgm->parseextparams = stk500v2_parseextparms;
  pgm->setup          = stk500v2_setup;
  pgm->teardown       = stk500v2_teardown;
  pgm->page_size      = 256;
}

const char stk600pp_desc[] = "Atmel STK600 in parallel programming mode";

void stk600pp_initpgm(PROGRAMMER *pgm) {
  strcpy(pgm->type, "STK600PP");

  /*
   * mandatory functions
   */
  pgm->initialize     = stk500pp_initialize;
  pgm->display        = stk500v2_display;
  pgm->enable         = stk500v2_enable;
  pgm->disable        = stk500pp_disable;
  pgm->program_enable = stk500pp_program_enable;
  pgm->chip_erase     = stk500pp_chip_erase;
  pgm->open           = stk600_open;
  pgm->close          = stk500v2_close;
  pgm->read_byte      = stk500pp_read_byte;
  pgm->write_byte     = stk500pp_write_byte;

  /*
   * optional functions
   */
  pgm->paged_write    = stk500pp_paged_write;
  pgm->paged_load     = stk500pp_paged_load;
  pgm->print_parms    = stk500v2_print_parms;
  pgm->set_vtarget    = stk600_set_vtarget;
  pgm->set_varef      = stk600_set_varef;
  pgm->set_fosc       = stk600_set_fosc;
  pgm->set_sck_period = stk600_set_sck_period;
  pgm->parseextparams = stk500v2_parseextparms;
  pgm->setup          = stk500v2_setup;
  pgm->teardown       = stk500v2_teardown;
  pgm->page_size      = 256;
}

const char stk600hvsp_desc[] = "Atmel STK600 in high-voltage serial programming mode";

void stk600hvsp_initpgm(PROGRAMMER *pgm) {
  strcpy(pgm->type, "STK600HVSP");

  /*
   * mandatory functions
   */
  pgm->initialize     = stk500hvsp_initialize;
  pgm->display        = stk500v2_display;
  pgm->enable         = stk500v2_enable;
  pgm->disable        = stk500hvsp_disable;
  pgm->program_enable = stk500hvsp_program_enable;
  pgm->chip_erase     = stk500hvsp_chip_erase;
  pgm->open           = stk600_open;
  pgm->close          = stk500v2_close;
  pgm->read_byte      = stk500hvsp_read_byte;
  pgm->write_byte     = stk500hvsp_write_byte;

  /*
   * optional functions
   */
  pgm->paged_write    = stk500hvsp_paged_write;
  pgm->paged_load     = stk500hvsp_paged_load;
  pgm->print_parms    = stk500v2_print_parms;
  pgm->set_vtarget    = stk600_set_vtarget;
  pgm->set_varef      = stk600_set_varef;
  pgm->set_fosc       = stk600_set_fosc;
  pgm->set_sck_period = stk600_set_sck_period;
  pgm->parseextparams = stk500v2_parseextparms;
  pgm->setup          = stk500v2_setup;
  pgm->teardown       = stk500v2_teardown;
  pgm->page_size      = 256;
}

const char stk500v2_jtag3_desc[] = "Atmel JTAGICE3 in ISP mode";

void stk500v2_jtag3_initpgm(PROGRAMMER *pgm) {
  strcpy(pgm->type, "JTAG3_ISP");

  /*
   * mandatory functions
   */
  pgm->initialize     = stk500v2_jtag3_initialize;
  pgm->display        = stk500v2_display;
  pgm->enable         = stk500v2_enable;
  pgm->disable        = stk500v2_jtag3_disable;
  pgm->program_enable = stk500v2_program_enable;
  pgm->chip_erase     = stk500v2_chip_erase;
  pgm->cmd            = stk500v2_jtag3_cmd;
  pgm->open           = stk500v2_jtag3_open;
  pgm->close          = stk500v2_jtag3_close;
  pgm->read_byte      = stk500isp_read_byte;
  pgm->write_byte     = stk500isp_write_byte;

  /*
   * optional functions
   */
  pgm->paged_write    = stk500v2_paged_write;
  pgm->paged_load     = stk500v2_paged_load;
  pgm->page_erase     = NULL;
  pgm->print_parms    = stk500v2_print_parms;
  pgm->set_sck_period = stk500v2_jtag3_set_sck_period;
  pgm->perform_osccal = stk500v2_perform_osccal;
  pgm->parseextparams = stk500v2_jtag3_parseextparms;
  pgm->setup          = stk500v2_jtag3_setup;
  pgm->teardown       = stk500v2_jtag3_teardown;
  pgm->page_size      = 256;

  /*
   * hardware dependent functions
   */
  if (pgm->extra_features & HAS_VTARG_ADJ)
    pgm->set_vtarget  = jtag3_set_vtarget;
}<|MERGE_RESOLUTION|>--- conflicted
+++ resolved
@@ -3739,11 +3739,6 @@
   switch (PDATA(pgm)->pgmtype) {
   case PGMTYPE_STK500:
     stk500v2_getparm(pgm, PARAM_SCK_DURATION, &sck_duration);
-<<<<<<< HEAD
-    fmsg_out(fp, "%sSCK period            : %.1f us\n", p,
-	    stk500v2_sck_to_us(pgm, sck_duration));
-=======
->>>>>>> 92c576d9
     if (pgm->extra_features & HAS_VAREF_ADJ) {
       stk500v2_getparm(pgm, PARAM_VADJUST, &vadjust);
       fmsg_out(fp, "%sVaref                 : %.1f V\n", p, vadjust / 10.0);
@@ -3829,13 +3824,8 @@
     break;
 
   default:
-<<<<<<< HEAD
     fmsg_out(fp, "%sSCK period            : %.1f us\n", p,
-	  sck_duration * 8.0e6 / STK500V2_XTAL + 0.05);
-=======
-    fmsg_out(fp, "%sSCK period      : %.1f us\n", p,
 	  sck_duration * 8.0e6 / PDATA(pgm)->xtal + 0.0499);
->>>>>>> 92c576d9
     break;
   }
 
