--- conflicted
+++ resolved
@@ -1627,14 +1627,8 @@
 
   pmsg_notice2("jtag3_page_erase(.., %s, 0x%x)\n", m->desc, addr);
 
-<<<<<<< HEAD
-  if (!(p->prog_modes & PM_PDI)) {
-    pmsg_error("not an Xmega device\n");
-=======
   if (!(p->prog_modes & (PM_PDI | PM_UPDI))) {
-    avrdude_message(MSG_INFO, "%s: jtag3_page_erase: not supported\n",
-	    progname);
->>>>>>> 2503ae03
+    avrdude_message(MSG_INFO, "%s: jtag3_page_erase: not supported\n", progname);
     return -1;
   }
 
