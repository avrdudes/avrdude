/*
 * avrdude - A Downloader/Uploader for AVR device programmers
 * Copyright (C) 2005-2007 Joerg Wunsch <j@uriah.heep.sax.de>
 *
 * Derived from stk500 code which is:
 * Copyright (C) 2002-2004 Brian S. Dean <bsd@bsdhome.com>
 * Copyright (C) 2005 Erik Walthinsen
 *
 *
 * This program is free software; you can redistribute it and/or modify
 * it under the terms of the GNU General Public License as published by
 * the Free Software Foundation; either version 2 of the License, or
 * (at your option) any later version.
 *
 * This program is distributed in the hope that it will be useful,
 * but WITHOUT ANY WARRANTY; without even the implied warranty of
 * MERCHANTABILITY or FITNESS FOR A PARTICULAR PURPOSE.  See the
 * GNU General Public License for more details.
 *
 * You should have received a copy of the GNU General Public License
 * along with this program. If not, see <http://www.gnu.org/licenses/>.
 */

/* $Id$ */

/*
 * avrdude interface for Atmel JTAG ICE mkII programmer
 *
 * The AVR Dragon also uses the same protocol, so it is handled here
 * as well.
 */

#include "ac_cfg.h"

#include <ctype.h>
#include <limits.h>
#include <stdio.h>
#include <stdlib.h>
#include <string.h>
#include <errno.h>
#include <unistd.h>
#include <sys/time.h>
#include <time.h>

#include "avrdude.h"
#include "libavrdude.h"

#include "crc16.h"
#include "jtagmkII.h"
#include "jtagmkII_private.h"
#include "usbdevs.h"

/*
 * Private data for this programmer.
 */
struct pdata
{
  unsigned short command_sequence; /* Next cmd seqno to issue. */

  /*
   * See jtagmkII_read_byte() for an explanation of the flash and
   * EEPROM page caches.
   */
  unsigned char *flash_pagecache;
  unsigned long flash_pageaddr;
  unsigned int flash_pagesize;

  unsigned char *eeprom_pagecache;
  unsigned long eeprom_pageaddr;
  unsigned int eeprom_pagesize;

  int prog_enabled;	     /* Cached value of PROGRAMMING status. */
  unsigned char serno[6];	/* JTAG ICE serial number. */

  /* JTAG chain stuff */
  unsigned char jtagchain[4];

  /* Serial RTS/DTR setting */
  int rts_mode;

  /* The length of the device descriptor is firmware-dependent. */
  size_t device_descriptor_length;

  /* Start address of Xmega boot area */
  unsigned long boot_start;

  /* Major firmware version (needed for Xmega programming) */
  unsigned int fwver;

#define FLAGS32_INIT_SMC      1 // Part will undergo chip erase
#define FLAGS32_WRITE         2 // At least one write operation specified
  // Couple of flag bits for AVR32 programming
  int flags32;
};

#define PDATA(pgm) ((struct pdata *)(pgm->cookie))

/*
 * The OCDEN fuse is bit 7 of the high fuse (hfuse).  In order to
 * perform memory operations on MTYPE_SPM and MTYPE_EEPROM, OCDEN
 * needs to be programmed.
 *
 * OCDEN should probably rather be defined via the configuration, but
 * if this ever changes to a different fuse byte for one MCU, quite
 * some code here needs to be generalized anyway.
 */
#define OCDEN (1 << 7)

#define RC(x) { x, #x },
static struct {
  unsigned int code;
  const char *descr;
} jtagresults[] = {
  RC(RSP_DEBUGWIRE_SYNC_FAILED)
  RC(RSP_FAILED)
  RC(RSP_ILLEGAL_BREAKPOINT)
  RC(RSP_ILLEGAL_COMMAND)
  RC(RSP_ILLEGAL_EMULATOR_MODE)
  RC(RSP_ILLEGAL_JTAG_ID)
  RC(RSP_ILLEGAL_MCU_STATE)
  RC(RSP_ILLEGAL_MEMORY_TYPE)
  RC(RSP_ILLEGAL_MEMORY_RANGE)
  RC(RSP_ILLEGAL_PARAMETER)
  RC(RSP_ILLEGAL_POWER_STATE)
  RC(RSP_ILLEGAL_VALUE)
  RC(RSP_NO_TARGET_POWER)
  RC(RSP_SET_N_PARAMETERS)
};

/*
 * pgm->flag is marked as "for private use of the programmer".
 * The following defines this programmer's use of that field.
 */
#define PGM_FL_IS_DW		(0x0001)
#define PGM_FL_IS_PDI           (0x0002)
#define PGM_FL_IS_JTAG          (0x0004)

static int jtagmkII_open(PROGRAMMER *pgm, const char *port);

static int jtagmkII_initialize(const PROGRAMMER *pgm, const AVRPART *p);
static int jtagmkII_chip_erase(const PROGRAMMER *pgm, const AVRPART *p);
static int jtagmkII_read_byte(const PROGRAMMER *pgm, const AVRPART *p, const AVRMEM *mem,
                                unsigned long addr, unsigned char * value);
static int jtagmkII_write_byte(const PROGRAMMER *pgm, const AVRPART *p, const AVRMEM *mem,
                                unsigned long addr, unsigned char data);
static int jtagmkII_reset(const PROGRAMMER *pgm, unsigned char flags);
static int jtagmkII_set_sck_period(const PROGRAMMER *pgm, double v);
static int jtagmkII_setparm(const PROGRAMMER *pgm, unsigned char parm,
                            unsigned char * value);
static void jtagmkII_print_parms1(const PROGRAMMER *pgm, const char *p, FILE *fp);
static int jtagmkII_paged_write(const PROGRAMMER *pgm, const AVRPART *p, const AVRMEM *m,
                                unsigned int page_size,
                                unsigned int addr, unsigned int n_bytes);
static unsigned char jtagmkII_memtype(const PROGRAMMER *pgm, const AVRPART *p, unsigned long addr);
static unsigned int jtagmkII_memaddr(const PROGRAMMER *pgm, const AVRPART *p, const AVRMEM *m, unsigned long addr);

// AVR32
#define ERROR_SAB 0xFFFFFFFF

static int jtagmkII_open32(PROGRAMMER *pgm, const char *port);
static void jtagmkII_close32(PROGRAMMER * pgm);
static int jtagmkII_reset32(const PROGRAMMER *pgm, unsigned short flags);
static int jtagmkII_initialize32(const PROGRAMMER *pgm, const AVRPART *p);
static int jtagmkII_chip_erase32(const PROGRAMMER *pgm, const AVRPART *p);
static unsigned long jtagmkII_read_SABaddr(const PROGRAMMER *pgm, unsigned long addr,
                      unsigned int prefix); // ERROR_SAB illegal
static int jtagmkII_write_SABaddr(const PROGRAMMER *pgm, unsigned long addr,
                                  unsigned int prefix, unsigned long val);
static int jtagmkII_avr32_reset(const PROGRAMMER *pgm, unsigned char val,
                                  unsigned char ret1, unsigned char ret2);
static int jtagmkII_smc_init32(const PROGRAMMER *pgm);
static int jtagmkII_paged_write32(const PROGRAMMER *pgm, const AVRPART *p, const AVRMEM *m,
                                  unsigned int page_size,
                                  unsigned int addr, unsigned int n_bytes);
static int jtagmkII_flash_lock32(const PROGRAMMER *pgm, unsigned char lock,
                                  unsigned int page);
static int jtagmkII_flash_erase32(const PROGRAMMER *pgm, unsigned int page);
static int jtagmkII_flash_write_page32(const PROGRAMMER *pgm, unsigned int page);
static int jtagmkII_flash_clear_pagebuffer32(const PROGRAMMER *pgm);
static int jtagmkII_paged_load32(const PROGRAMMER *pgm, const AVRPART *p, const AVRMEM *m,
                                 unsigned int page_size,
                                 unsigned int addr, unsigned int n_bytes);

void jtagmkII_setup(PROGRAMMER *pgm) {
  pgm->cookie = cfg_malloc("jtagmkII_setup()", sizeof(struct pdata));
  PDATA(pgm)->rts_mode = RTS_MODE_DEFAULT;
}

void jtagmkII_teardown(PROGRAMMER *pgm) {
  free(pgm->cookie);
}


static unsigned long
b4_to_u32(unsigned char *b)
{
  unsigned long l;
  l = b[0];
  l += (unsigned)b[1] << 8;
  l += (unsigned)b[2] << 16;
  l += (unsigned)b[3] << 24;

  return l;
}
static unsigned long
b4_to_u32r(unsigned char *b)
{
  unsigned long l;
  l = b[3];
  l += (unsigned)b[2] << 8;
  l += (unsigned)b[1] << 16;
  l += (unsigned)b[0] << 24;

  return l;
}

static void
u32_to_b4(unsigned char *b, unsigned long l)
{
  b[0] = l & 0xff;
  b[1] = (l >> 8) & 0xff;
  b[2] = (l >> 16) & 0xff;
  b[3] = (l >> 24) & 0xff;
}
static void
u32_to_b4r(unsigned char *b, unsigned long l)
{
  b[3] = l & 0xff;
  b[2] = (l >> 8) & 0xff;
  b[1] = (l >> 16) & 0xff;
  b[0] = (l >> 24) & 0xff;
}

static unsigned short
b2_to_u16(unsigned char *b)
{
  unsigned short l;
  l = b[0];
  l += (unsigned)b[1] << 8;

  return l;
}

static void
u16_to_b2(unsigned char *b, unsigned short l)
{
  b[0] = l & 0xff;
  b[1] = (l >> 8) & 0xff;
}

static const char *
jtagmkII_get_rc(unsigned int rc)
{
  static char msg[64];

  for (size_t i = 0; i < sizeof jtagresults/sizeof*jtagresults; i++)
    if (jtagresults[i].code == rc)
      return jtagresults[i].descr;

  sprintf(msg, "Unknown JTAG ICE mkII result code 0x%02x", rc);
  return msg;
}


static void jtagmkII_print_memory(unsigned char *b, size_t s)
{
  size_t i;

  if (s < 2)
    return;

  for (i = 0; i < s - 1; i++) {
    msg_info("0x%02x ", b[i + 1]);
    if (i % 16 == 15)
      msg_info("\n");
    else
      msg_info(" ");
  }
  if (i % 16 != 0)
    msg_info("\n");
}

static void jtagmkII_prmsg(const PROGRAMMER *pgm_unused, unsigned char *data, size_t len) {
  size_t i;

  if (verbose >= 4) {
    msg_trace("Raw message:\n");

    for (i = 0; i < len; i++) {
      msg_trace("0x%02x", data[i]);
      if (i % 16 == 15)
	msg_trace("\n");
      else
	msg_trace(" ");
    }
    if (i % 16 != 0)
      msg_trace("\n");
  }

  switch (data[0]) {
  case RSP_OK:
    msg_info("OK\n");
    break;

  case RSP_FAILED:
    msg_info("FAILED\n");
    break;

  case RSP_ILLEGAL_BREAKPOINT:
    msg_info("Illegal breakpoint\n");
    break;

  case RSP_ILLEGAL_COMMAND:
    msg_info("Illegal command\n");
    break;

  case RSP_ILLEGAL_EMULATOR_MODE:
    msg_info("Illegal emulator mode");
    if (len > 1)
      switch (data[1]) {
      case EMULATOR_MODE_DEBUGWIRE: msg_info(": DebugWire"); break;
      case EMULATOR_MODE_JTAG:      msg_info(": JTAG"); break;
      case EMULATOR_MODE_HV:        msg_info(": HVSP/PP"); break;
      case EMULATOR_MODE_SPI:       msg_info(": SPI"); break;
      case EMULATOR_MODE_JTAG_XMEGA: msg_info(": JTAG/Xmega"); break;
      }
    msg_info("\n");
    break;

  case RSP_ILLEGAL_JTAG_ID:
    msg_info("Illegal JTAG ID\n");
    break;

  case RSP_ILLEGAL_MCU_STATE:
    msg_info("Illegal MCU state");
    if (len > 1)
      switch (data[1]) {
      case STOPPED:     msg_info(": Stopped"); break;
      case RUNNING:     msg_info(": Running"); break;
      case PROGRAMMING: msg_info(": Programming"); break;
      }
    msg_info("\n");
    break;

  case RSP_ILLEGAL_MEMORY_TYPE:
    msg_info("Illegal memory type\n");
    break;

  case RSP_ILLEGAL_MEMORY_RANGE:
    msg_info("Illegal memory range\n");
    break;

  case RSP_ILLEGAL_PARAMETER:
    msg_info("Illegal parameter\n");
    break;

  case RSP_ILLEGAL_POWER_STATE:
    msg_info("Illegal power state\n");
    break;

  case RSP_ILLEGAL_VALUE:
    msg_info("Illegal value\n");
    break;

  case RSP_NO_TARGET_POWER:
    msg_info("No target power\n");
    break;

  case RSP_SIGN_ON:
    msg_info("Sign-on succeeded\n");
    /* Sign-on data will be printed below anyway. */
    break;

  case RSP_MEMORY:
    msg_info("memory contents:\n");
    jtagmkII_print_memory(data, len);
    break;

  case RSP_PARAMETER:
    msg_info("parameter values:\n");
    jtagmkII_print_memory(data, len);
    break;

  case RSP_SPI_DATA:
    msg_info("SPI data returned:\n");
    for (i = 1; i < len; i++)
      msg_info("0x%02x ", data[i]);
    msg_info("\n");
    break;

  case EVT_BREAK:
    msg_info("BREAK event");
    if (len >= 6) {
      msg_info(", PC = 0x%lx, reason ", b4_to_u32(data + 1));
      switch (data[5]) {
      case 0x00:
	msg_info("unspecified");
	break;
      case 0x01:
	msg_info("program break");
	break;
      case 0x02:
	msg_info("data break PDSB");
	break;
      case 0x03:
	msg_info("data break PDMSB");
	break;
      default:
	msg_info("unknown: 0x%02x", data[5]);
      }
    }
    msg_info("\n");
    break;

  default:
    msg_info("unknown message 0x%02x\n", data[0]);
  }

  msg_info("\n");
}


int jtagmkII_send(const PROGRAMMER *pgm, unsigned char *data, size_t len) {
  unsigned char *buf;

  msg_debug("\n");
  pmsg_debug("jtagmkII_send(): sending %lu bytes\n", (unsigned long) len);

  if ((buf = malloc(len + 10)) == NULL)
    {
      pmsg_error("out of memory");
      return -1;
    }

  buf[0] = MESSAGE_START;
  u16_to_b2(buf + 1, PDATA(pgm)->command_sequence);
  u32_to_b4(buf + 3, len);
  buf[7] = TOKEN;
  memcpy(buf + 8, data, len);

  crcappend(buf, len + 8);

  if (serial_send(&pgm->fd, buf, len + 10) != 0) {
    pmsg_error("unable to send command to serial port\n");
    free(buf);
    return -1;
  }

  free(buf);

  return 0;
}


static int jtagmkII_drain(const PROGRAMMER *pgm, int display) {
  return serial_drain(&pgm->fd, display);
}


/*
 * Receive one frame, return it in *msg.  Received sequence number is
 * returned in seqno.  Any valid frame will be returned, regardless
 * whether it matches the expected sequence number, including event
 * notification frames (seqno == 0xffff).
 *
 * Caller must eventually free the buffer.
 */
static int jtagmkII_recv_frame(const PROGRAMMER *pgm, unsigned char **msg,
			       unsigned short * seqno) {
  enum states { sSTART,
		/* NB: do NOT change the sequence of the following: */
		sSEQNUM1, sSEQNUM2,
		sSIZE1, sSIZE2, sSIZE3, sSIZE4,
		sTOKEN,
		sDATA,
		sCSUM1, sCSUM2,
		/* end NB */
		sDONE
  }  state = sSTART;
  unsigned long msglen = 0, l = 0;
  int headeridx = 0;
  int timeout = 0;
  int ignorpkt = 0;
  int rv;
  unsigned char c, *buf = NULL, header[8];
  unsigned short r_seqno = 0;

  double timeoutval = 100;	/* seconds */
  double tstart, tnow;

  pmsg_trace("jtagmkII_recv():\n");

  tstart = avr_timestamp();

  while ( (state != sDONE ) && (!timeout) ) {
    if (state == sDATA) {
      rv = 0;
      if (ignorpkt) {
	/* skip packet's contents */
	for(l = 0; l < msglen; l++)
	  rv += serial_recv(&pgm->fd, &c, 1);
      } else {
	rv += serial_recv(&pgm->fd, buf + 8, msglen);
      }
      if (rv != 0) {
	timedout:
	/* timeout in receive */
        pmsg_notice2("jtagmkII_recv(): timeout receiving packet\n");
	free(buf);
	return -1;
      }
    } else {
      if (serial_recv(&pgm->fd, &c, 1) != 0)
	goto timedout;
    }

    if (state < sDATA)
      header[headeridx++] = c;

    switch (state) {
      case sSTART:
        if (c == MESSAGE_START) {
          state = sSEQNUM1;
        } else {
	  headeridx = 0;
	}
        break;
      case sSEQNUM1:
      case sSEQNUM2:
	r_seqno >>= 8;
	r_seqno |= ((unsigned)c << 8);
	state++;
	break;
      case sSIZE1:
      case sSIZE2:
      case sSIZE3:
      case sSIZE4:
	msglen >>= 8;
	msglen |= ((unsigned)c << 24);
        state++;
        break;
      case sTOKEN:
        if (c == TOKEN) {
	  state = sDATA;
	  if (msglen > MAX_MESSAGE) {
	    pmsg_warning("msglen %lu exceeds max message size %u, ignoring message\n",
              msglen, MAX_MESSAGE);
	    state = sSTART;
	    headeridx = 0;
	  } else if ((buf = malloc(msglen + 10)) == NULL) {
	    pmsg_error("out of memory\n");
	    ignorpkt++;
	  } else {
	    memcpy(buf, header, 8);
	  }
	} else {
	  state = sSTART;
	  headeridx = 0;
	}
        break;
      case sDATA:
	/* The entire payload has been read above. */
	l = msglen + 8;
        state = sCSUM1;
        break;
      case sCSUM1:
      case sCSUM2:
	buf[l++] = c;
	if (state == sCSUM2) {
	  if (crcverify(buf, msglen + 10)) {
	    if (verbose >= 9)
	      pmsg_trace2("jtagmkII_recv(): CRC OK");
	    state = sDONE;
	  } else {
	    pmsg_error("wrong checksum\n");
	    free(buf);
	    return -4;
	  }
	} else
	  state++;
        break;
      default:
        pmsg_error("unknown state\n");
	free(buf);
        return -5;
     }

     tnow = avr_timestamp();
     if (tnow - tstart > timeoutval) {
       pmsg_error("timeout\n");
       free(buf);
       return -1;
     }

  }
  msg_debug("\n");

  *seqno = r_seqno;
  *msg = buf;

  return msglen;
}

int jtagmkII_recv(const PROGRAMMER *pgm, unsigned char **msg) {
  unsigned short r_seqno;
  int rv;

  for (;;) {
    if ((rv = jtagmkII_recv_frame(pgm, msg, &r_seqno)) <= 0)
      return rv;
    pmsg_debug("jtagmkII_recv(): got message seqno %d (command_sequence == %d)\n",
      r_seqno, PDATA(pgm)->command_sequence);
    if (r_seqno == PDATA(pgm)->command_sequence) {
      if (++(PDATA(pgm)->command_sequence) == 0xffff)
	PDATA(pgm)->command_sequence = 0;
      /*
       * We move the payload to the beginning of the buffer, to make
       * the job easier for the caller.  We have to return the
       * original pointer though, as the caller must free() it.
       */
      memmove(*msg, *msg + 8, rv);

      if (verbose == 4)
      {
          int i = rv;
          unsigned char *p = *msg;
          pmsg_trace("recv: ");

          while (i) {
            unsigned char c = *p;
            if (isprint(c)) {
              msg_trace("%c ", c);
            }
            else {
              msg_trace(". ");
            }
            msg_trace("[%02x] ", c);

            p++;
            i--;
          }
          msg_trace("\n");
      }
      return rv;
    }
    if (r_seqno == 0xffff) {
      pmsg_debug("jtagmkII_recv(): got asynchronous event\n");
    } else {
      pmsg_notice2("jtagmkII_recv(): got wrong sequence number, %u != %u\n",
        r_seqno, PDATA(pgm)->command_sequence);
    }
    free(*msg);
  }
}


int jtagmkII_getsync(const PROGRAMMER *pgm, int mode) {
  int tries;
#define MAXTRIES 10
  unsigned char buf[3], *resp, c = 0xff;
  int status;
  unsigned int fwver, hwver;
  int is_dragon;

  pmsg_debug("jtagmkII_getsync()\n");

  if (strncmp(pgm->type, "JTAG", strlen("JTAG")) == 0) {
    is_dragon = 0;
  } else if (strncmp(pgm->type, "DRAGON", strlen("DRAGON")) == 0) {
    is_dragon = 1;
  } else {
    pmsg_error("programmer is neither JTAG ICE mkII nor AVR Dragon\n");
    return -1;
  }
  for (tries = 0; tries < MAXTRIES; tries++) {

    /* Get the sign-on information. */
    buf[0] = CMND_GET_SIGN_ON;
    pmsg_notice2("jtagmkII_getsync() attempt %d of %d: sending sign-on command: ",
      tries + 1, MAXTRIES);
    jtagmkII_send(pgm, buf, 1);

    status = jtagmkII_recv(pgm, &resp);
    if (status <= 0) {
	    pmsg_warning("attempt %d of %d: sign-on command: status %d\n",
              tries + 1, MAXTRIES, status);
    } else if (verbose >= 3) {
      msg_debug("\n");
      jtagmkII_prmsg(pgm, resp, status);
    } else
      msg_notice2("0x%02x (%d bytes msg)\n", resp[0], status);

    if (status > 0) {
      if ((c = resp[0]) == RSP_SIGN_ON) {
	fwver = ((unsigned)resp[8] << 8) | (unsigned)resp[7];
        PDATA(pgm)->fwver = fwver;
	hwver = (unsigned)resp[9];
	memcpy(PDATA(pgm)->serno, resp + 10, 6);
	if (status > 17) {
	  msg_notice("JTAG ICE mkII sign-on message:\n");
	  msg_notice("Communications protocol version: %u\n",
		  (unsigned)resp[1]);
	  msg_notice("M_MCU:\n");
	  msg_notice("  boot-loader FW version:        %u\n",
		  (unsigned)resp[2]);
	  msg_notice("  firmware version:              %u.%02u\n",
		  (unsigned)resp[4], (unsigned)resp[3]);
	  msg_notice("  hardware version:              %u\n",
		  (unsigned)resp[5]);
	  msg_notice("S_MCU:\n");
	  msg_notice("  boot-loader FW version:        %u\n",
		  (unsigned)resp[6]);
	  msg_notice("  firmware version:              %u.%02u\n",
		  (unsigned)resp[8], (unsigned)resp[7]);
	  msg_notice("  hardware version:              %u\n",
		  (unsigned)resp[9]);
	  msg_notice("Serial number:                   "
		  "%02x:%02x:%02x:%02x:%02x:%02x\n",
		  PDATA(pgm)->serno[0], PDATA(pgm)->serno[1], PDATA(pgm)->serno[2], PDATA(pgm)->serno[3], PDATA(pgm)->serno[4], PDATA(pgm)->serno[5]);
	  resp[status - 1] = '\0';
	  msg_notice("Device ID:                       %s\n",
		  resp + 16);
	}
	free(resp);
	break;
      }
      free(resp);
    }
  }
  if (tries >= MAXTRIES) {
    if (status <= 0)
      pmsg_error("timeout/error communicating with programmer (status %d)\n", status);
    else
      pmsg_error("bad response to sign-on command: %s\n", jtagmkII_get_rc(c));
    return -1;
  }

  PDATA(pgm)->device_descriptor_length = sizeof(struct device_descriptor);
  /*
   * There's no official documentation from Atmel about what firmware
   * revision matches what device descriptor length.  The algorithm
   * below has been found empirically.
   */
#define FWVER(maj, min) ((maj << 8) | (min))
  if (!is_dragon && fwver < FWVER(3, 16)) {
    PDATA(pgm)->device_descriptor_length -= 2;
    pmsg_warning("S_MCU firmware version might be too old to work correctly\n");
  } else if (!is_dragon && fwver < FWVER(4, 0)) {
    PDATA(pgm)->device_descriptor_length -= 2;
  }
  if (mode != EMULATOR_MODE_SPI)
    pmsg_notice2("jtagmkII_getsync(): using a %u-byte device descriptor\n",
      (unsigned) PDATA(pgm)->device_descriptor_length);
  if (mode == EMULATOR_MODE_SPI) {
    PDATA(pgm)->device_descriptor_length = 0;
    if (!is_dragon && fwver < FWVER(4, 14)) {
      pmsg_error("ISP functionality requires firmware version >= 4.14\n");
      return -1;
    }
  }
  if (mode == EMULATOR_MODE_PDI || mode == EMULATOR_MODE_JTAG_XMEGA) {
    if (!is_dragon && mode == EMULATOR_MODE_PDI && hwver < 1) {
      pmsg_error("Xmega PDI support requires hardware revision >= 1\n");
      return -1;
    }
    if (!is_dragon && fwver < FWVER(5, 37)) {
      pmsg_error("Xmega support requires firmware version >= 5.37\n");
      return -1;
    }
    if (is_dragon && fwver < FWVER(6, 11)) {
      pmsg_error("Xmega support requires firmware version >= 6.11\n");
      return -1;
    }
  }
#undef FWVER

  if(mode < 0) return 0;  // for AVR32

  tries = 0;
retry:
  /* Turn the ICE into JTAG or ISP mode as requested. */
  buf[0] = mode;
  if (jtagmkII_setparm(pgm, PAR_EMULATOR_MODE, buf) < 0) {
    if (mode == EMULATOR_MODE_SPI) {
      pmsg_warning("ISP activation failed, trying debugWire\n");
      buf[0] = EMULATOR_MODE_DEBUGWIRE;
      if (jtagmkII_setparm(pgm, PAR_EMULATOR_MODE, buf) < 0)
	return -1;
      else {
	/*
	 * We are supposed to send a CMND_RESET with the
	 * MONCOM_DISABLE flag set right now, and then
	 * restart from scratch.
	 *
	 * As this will make the ICE sign off from USB, so
	 * we risk losing our USB connection, it's easier
	 * to instruct the user to restart AVRDUDE rather
	 * than trying to cope with all this inside the
	 * program.
	 */
	(void)jtagmkII_reset(pgm, 0x04);
	if (tries++ > 3) {
	    pmsg_error("unable to return from debugWIRE to ISP\n");
	    return -1;
	}
	pmsg_warning("target prepared for ISP, signed off\n");
        imsg_warning("now retrying without power-cycling the target\n");
        goto retry;
      }
    } else {
      return -1;
    }
  }

  /* GET SYNC forces the target into STOPPED mode */
  buf[0] = CMND_GET_SYNC;
  pmsg_notice2("jtagmkII_getsync(): sending get sync command: ");
  jtagmkII_send(pgm, buf, 1);

  status = jtagmkII_recv(pgm, &resp);
  if (status <= 0) {
    msg_notice2("\n");
    pmsg_error("timeout/error communicating with programmer (status %d)\n", status);
    return -1;
  }
  if (verbose >= 3) {
    msg_debug("\n");
    jtagmkII_prmsg(pgm, resp, status);
  } else
    msg_notice2("0x%02x (%d bytes msg)\n", resp[0], status);
  c = resp[0];
  free(resp);
  if (c != RSP_OK) {
    pmsg_error("bad response to set parameter command: %s\n", jtagmkII_get_rc(c));
    return -1;
  }

  return 0;
}

/*
 * issue the 'chip erase' command to the AVR device
 */
static int jtagmkII_chip_erase(const PROGRAMMER *pgm, const AVRPART *p) {
  int status, len;
  unsigned char buf[6], *resp, c;

  if (p->prog_modes & (PM_PDI | PM_UPDI)) {
    buf[0] = CMND_XMEGA_ERASE;
    buf[1] = XMEGA_ERASE_CHIP;
    memset(buf + 2, 0, 4);      /* address of area to be erased */
    len = 6;
  } else {
    buf[0] = CMND_CHIP_ERASE;
    len = 1;
  }
  pmsg_notice2("jtagmkII_chip_erase(): sending %schip erase command: ",
    p->prog_modes & (PM_PDI | PM_UPDI)? "Xmega ": "");
  jtagmkII_send(pgm, buf, len);

  status = jtagmkII_recv(pgm, &resp);
  if (status <= 0) {
    msg_notice2("\n");
    pmsg_error("timeout/error communicating with programmer (status %d)\n", status);
    return -1;
  }
  if (verbose >= 3) {
    msg_debug("\n");
    jtagmkII_prmsg(pgm, resp, status);
  } else
    msg_notice2("0x%02x (%d bytes msg)\n", resp[0], status);
  c = resp[0];
  free(resp);
  if (c != RSP_OK) {
    pmsg_error("bad response to chip erase command: %s\n", jtagmkII_get_rc(c));
    return -1;
  }

  if (!(p->prog_modes & (PM_PDI | PM_UPDI)))
      pgm->initialize(pgm, p);

  return 0;
}

/*
 * There is no chip erase functionality in debugWire mode.
 */
static int jtagmkII_chip_erase_dw(const PROGRAMMER *pgm_unused, const AVRPART *p_unused) {

  pmsg_info("chip erase not supported in debugWire mode\n");

  return 0;
}

static void jtagmkII_set_devdescr(const PROGRAMMER *pgm, const AVRPART *p) {
  int status;
  unsigned char *resp, c;
  LNODEID ln;
  AVRMEM *flm;
  struct {
    unsigned char cmd;
    struct device_descriptor dd;
  } sendbuf;

  memset(&sendbuf, 0, sizeof sendbuf);
  sendbuf.cmd = CMND_SET_DEVICE_DESCRIPTOR;
  sendbuf.dd.ucSPMCRAddress = p->spmcr;
  sendbuf.dd.ucRAMPZAddress = p->rampz;
  sendbuf.dd.ucIDRAddress = p->idr;
  if((flm = avr_locate_mem(p, "flash")) && p->boot_section_size > 0) {
    unsigned int sbls = (flm->size - p->boot_section_size)/2; // Words
    sendbuf.dd.uiStartSmallestBootLoaderSection[0] = sbls;
    sendbuf.dd.uiStartSmallestBootLoaderSection[1] = sbls>>8;
  }
  u16_to_b2(sendbuf.dd.EECRAddress, p->eecr? p->eecr: 0x3f); // Unset eecr means 0x3f
  sendbuf.dd.ucAllowFullPageBitstream =
    (p->flags & AVRPART_ALLOWFULLPAGEBITSTREAM) != 0;
  sendbuf.dd.EnablePageProgramming =
    (p->flags & AVRPART_ENABLEPAGEPROGRAMMING) != 0;
  for (ln = lfirst(p->mem); ln; ln = lnext(ln)) {
    AVRMEM *m = ldata(ln);
    if (strcmp(m->desc, "flash") == 0) {
      if (m->page_size > 256)
        PDATA(pgm)->flash_pagesize = 256;
      else
        PDATA(pgm)->flash_pagesize = m->page_size;
      u32_to_b4(sendbuf.dd.ulFlashSize, m->size);
      u16_to_b2(sendbuf.dd.uiFlashPageSize, m->page_size);
      u16_to_b2(sendbuf.dd.uiFlashpages, m->size / m->page_size);
      if (p->prog_modes & PM_debugWIRE) {
	memcpy(sendbuf.dd.ucFlashInst, p->flash_instr, FLASH_INSTR_SIZE);
	memcpy(sendbuf.dd.ucEepromInst, p->eeprom_instr, EEPROM_INSTR_SIZE);
      }
    } else if (strcmp(m->desc, "eeprom") == 0) {
      sendbuf.dd.ucEepromPageSize = PDATA(pgm)->eeprom_pagesize = m->page_size;
    }
  }
  sendbuf.dd.ucCacheType =
    p->prog_modes & (PM_PDI | PM_UPDI)? 0x02 /* ATxmega */: 0x00;

  pmsg_notice2("jtagmkII_set_devdescr(): "
    "Sending set device descriptor command: ");
  jtagmkII_send(pgm, (unsigned char *)&sendbuf,
		PDATA(pgm)->device_descriptor_length + sizeof(unsigned char));

  status = jtagmkII_recv(pgm, &resp);
  if (status <= 0) {
    msg_notice2("\n");
    pmsg_error("timeout/error communicating with programmer (status %d)\n", status);
    return;
  }
  if (verbose >= 3) {
    msg_debug("\n");
    jtagmkII_prmsg(pgm, resp, status);
  } else
    msg_notice2("0x%02x (%d bytes msg)\n", resp[0], status);
  c = resp[0];
  free(resp);
  if (c != RSP_OK) {
    pmsg_error("bad response to set device descriptor command: %s\n", jtagmkII_get_rc(c));
  }
}

static void jtagmkII_set_xmega_params(const PROGRAMMER *pgm, const AVRPART *p) {
  int status;
  unsigned char *resp, c;
  LNODEID ln;
  AVRMEM * m;
  struct {
    unsigned char cmd;
    struct xmega_device_desc dd;
  } sendbuf;

  memset(&sendbuf, 0, sizeof sendbuf);
  sendbuf.cmd = CMND_SET_XMEGA_PARAMS;
  u16_to_b2(sendbuf.dd.whatever, 0x0002);
  sendbuf.dd.datalen = 47;
  u16_to_b2(sendbuf.dd.nvm_base_addr, p->nvm_base);
  u16_to_b2(sendbuf.dd.mcu_base_addr, p->mcu_base);

  for (ln = lfirst(p->mem); ln; ln = lnext(ln)) {
    m = ldata(ln);
    if (strcmp(m->desc, "flash") == 0) {
      if (m->page_size > 256)
        PDATA(pgm)->flash_pagesize = 256;
      else
        PDATA(pgm)->flash_pagesize = m->page_size;
      u16_to_b2(sendbuf.dd.flash_page_size, m->page_size);
    } else if (strcmp(m->desc, "eeprom") == 0) {
      sendbuf.dd.eeprom_page_size = m->page_size;
      u16_to_b2(sendbuf.dd.eeprom_size, m->size);
      u32_to_b4(sendbuf.dd.nvm_eeprom_offset, m->offset);
    } else if (strcmp(m->desc, "application") == 0) {
      u32_to_b4(sendbuf.dd.app_size, m->size);
      u32_to_b4(sendbuf.dd.nvm_app_offset, m->offset);
    } else if (strcmp(m->desc, "boot") == 0) {
      u16_to_b2(sendbuf.dd.boot_size, m->size);
      u32_to_b4(sendbuf.dd.nvm_boot_offset, m->offset);
    } else if (strcmp(m->desc, "fuse1") == 0) {
      u32_to_b4(sendbuf.dd.nvm_fuse_offset, m->offset & ~7);
    } else if (strncmp(m->desc, "lock", 4) == 0) {
      u32_to_b4(sendbuf.dd.nvm_lock_offset, m->offset);
    } else if (strcmp(m->desc, "usersig") == 0 ||
               strcmp(m->desc, "userrow") == 0) {
      u32_to_b4(sendbuf.dd.nvm_user_sig_offset, m->offset);
    } else if (strcmp(m->desc, "prodsig") == 0) {
      u32_to_b4(sendbuf.dd.nvm_prod_sig_offset, m->offset);
    } else if (strcmp(m->desc, "data") == 0) {
      u32_to_b4(sendbuf.dd.nvm_data_offset, m->offset);
    }
  }

  pmsg_notice2("jtagmkII_set_xmega_params(): "
    "Sending set Xmega params command: ");
  jtagmkII_send(pgm, (unsigned char *)&sendbuf, sizeof sendbuf);

  status = jtagmkII_recv(pgm, &resp);
  if (status <= 0) {
    msg_notice2("\n");
    pmsg_error("timeout/error communicating with programmer (status %d)\n", status);
    return;
  }
  if (verbose >= 3) {
    msg_debug("\n");
    jtagmkII_prmsg(pgm, resp, status);
  } else
    msg_notice2("0x%02x (%d bytes msg)\n", resp[0], status);
  c = resp[0];
  free(resp);
  if (c != RSP_OK) {
    pmsg_error("bad response to set device descriptor command: %s\n", jtagmkII_get_rc(c));
  }
}

/*
 * Reset the target.
 */
static int jtagmkII_reset(const PROGRAMMER *pgm, unsigned char flags) {
  int status;
  unsigned char buf[2], *resp, c;

  /*
   * In debugWire mode, don't reset.  Do a forced stop, and tell the
   * ICE to stop any timers, too.
   */
  if (pgm->flag & PGM_FL_IS_DW) {
    unsigned char parm[] = { 0 };

    (void)jtagmkII_setparm(pgm, PAR_TIMERS_RUNNING, parm);
  }

  buf[0] = (pgm->flag & PGM_FL_IS_DW)? CMND_FORCED_STOP: CMND_RESET;
  buf[1] = (pgm->flag & PGM_FL_IS_DW)? 1: flags;
  pmsg_notice2("jtagmkII_reset(): sending %s command: ",
    (pgm->flag & PGM_FL_IS_DW)? "stop": "reset");
  jtagmkII_send(pgm, buf, 2);

  status = jtagmkII_recv(pgm, &resp);
  if (status <= 0) {
    msg_notice2("\n");
    pmsg_error("timeout/error communicating with programmer (status %d)\n", status);
    return -1;
  }
  if (verbose >= 3) {
    msg_debug("\n");
    jtagmkII_prmsg(pgm, resp, status);
  } else
    msg_notice2("0x%02x (%d bytes msg)\n", resp[0], status);
  c = resp[0];
  free(resp);
  if (c != RSP_OK) {
    pmsg_error("bad response to reset command: %s\n", jtagmkII_get_rc(c));
    return -1;
  }

  return 0;
}

static int jtagmkII_program_enable_INFO(const PROGRAMMER *pgm_unused, const AVRPART *p_unused) {
  return 0;
}

static int jtagmkII_program_enable(const PROGRAMMER *pgm) {
  int status;
  unsigned char buf[1], *resp, c;
  int use_ext_reset;

  if (PDATA(pgm)->prog_enabled)
    return 0;

  for (use_ext_reset = 0; use_ext_reset <= 1; use_ext_reset++) {
    buf[0] = CMND_ENTER_PROGMODE;
    pmsg_notice2("jtagmkII_program_enable(): "
      "Sending enter progmode command: ");
    jtagmkII_send(pgm, buf, 1);

    status = jtagmkII_recv(pgm, &resp);
    if (status <= 0) {
      msg_notice2("\n");
      pmsg_error("timeout/error communicating with programmer (status %d)\n", status);
      return -1;
    }
    if (verbose >= 3) {
      msg_debug("\n");
      jtagmkII_prmsg(pgm, resp, status);
    } else
      msg_notice2("0x%02x (%d bytes msg)\n", resp[0], status);
    c = resp[0];
    free(resp);
    if (c != RSP_OK) {
      pmsg_warning("bad response to enter progmode command: %s\n", jtagmkII_get_rc(c));
      if (c == RSP_ILLEGAL_JTAG_ID) {
	if (use_ext_reset == 0) {
	  unsigned char parm[] = { 1};
          pmsg_warning("retrying with external reset applied\n");

	  (void)jtagmkII_setparm(pgm, PAR_EXTERNAL_RESET, parm);
	  continue;
	}

	pmsg_error("JTAGEN fuse disabled?\n");
	return -1;
      }
    }
  }

  PDATA(pgm)->prog_enabled = 1;
  return 0;
}

static int jtagmkII_program_disable(const PROGRAMMER *pgm) {
  int status;
  unsigned char buf[1], *resp, c;

  if (!PDATA(pgm)->prog_enabled)
    return 0;

  buf[0] = CMND_LEAVE_PROGMODE;
  pmsg_notice2("jtagmkII_program_disable(): "
    "Sending leave progmode command: ");
  jtagmkII_send(pgm, buf, 1);

  status = jtagmkII_recv(pgm, &resp);
  if (status <= 0) {
    msg_notice2("\n");
    pmsg_error("timeout/error communicating with programmer (status %d)\n", status);
    return -1;
  }
  if (verbose >= 3) {
    msg_debug("\n");
    jtagmkII_prmsg(pgm, resp, status);
  } else
    msg_notice2("0x%02x (%d bytes msg)\n", resp[0], status);
  c = resp[0];
  free(resp);
  if (c != RSP_OK) {
    pmsg_error("bad response to leave progmode command: %s\n", jtagmkII_get_rc(c));
    return -1;
  }

  PDATA(pgm)->prog_enabled = 0;
  (void)jtagmkII_reset(pgm, 0x01);

  return 0;
}

static unsigned char jtagmkII_get_baud(long baud)
{
  static struct {
    long baud;
    unsigned char val;
  } baudtab[] = {
  { 2400L, PAR_BAUD_2400 },
  { 4800L, PAR_BAUD_4800 },
  { 9600L, PAR_BAUD_9600 },
  { 19200L, PAR_BAUD_19200 },
  { 38400L, PAR_BAUD_38400 },
  { 57600L, PAR_BAUD_57600 },
  { 115200L, PAR_BAUD_115200 },
  { 14400L, PAR_BAUD_14400 },
  /* Extension to jtagmkII protocol: extra baud rates, standard series. */
  { 153600L, PAR_BAUD_153600 },
  { 230400L, PAR_BAUD_230400 },
  { 460800L, PAR_BAUD_460800 },
  { 921600L, PAR_BAUD_921600 },
  /* Extension to jtagmkII protocol: extra baud rates, binary series. */
  { 128000L, PAR_BAUD_128000 },
  { 256000L, PAR_BAUD_256000 },
  { 512000L, PAR_BAUD_512000 },
  { 1024000L, PAR_BAUD_1024000 },
  /* Extension to jtagmkII protocol: extra baud rates, decimal series. */
  { 150000L, PAR_BAUD_150000 },
  { 200000L, PAR_BAUD_200000 },
  { 250000L, PAR_BAUD_250000 },
  { 300000L, PAR_BAUD_300000 },
  { 400000L, PAR_BAUD_400000 },
  { 500000L, PAR_BAUD_500000 },
  { 600000L, PAR_BAUD_600000 },
  { 666666L, PAR_BAUD_666666 },
  { 1000000L, PAR_BAUD_1000000 },
  { 1500000L, PAR_BAUD_1500000 },
  { 2000000L, PAR_BAUD_2000000 },
  { 3000000L, PAR_BAUD_3000000 },
};

  for (size_t i = 0; i < sizeof baudtab/sizeof*baudtab; i++)
    if (baud == baudtab[i].baud)
      return baudtab[i].val;

  return 0;
}

/*
 * initialize the AVR device and prepare it to accept commands
 */
static int jtagmkII_initialize(const PROGRAMMER *pgm, const AVRPART *p) {
  AVRMEM hfuse;
  unsigned char b;
  int ok;
  const char *ifname;

  if (PDATA(pgm)->rts_mode != RTS_MODE_DEFAULT) {
    pmsg_info("forcing serial DTR/RTS handshake lines %s\n",
      PDATA(pgm)->rts_mode == RTS_MODE_LOW ? "LOW" : "HIGH");
  }

  /* Abort and print error if programmer does not support the target microcontroller */
  if((str_starts(pgm->type, "JTAGMKII_UPDI") && !(p->prog_modes & PM_UPDI)) ||
      (str_starts(pgmid, "jtagmkII") && (p->prog_modes & PM_UPDI))) {
    msg_error("programmer %s does not support target %s\n\n", pgmid, p->desc);
    return -1;
  }

  ok = 0;
  if (pgm->flag & PGM_FL_IS_DW) {
    ifname = "debugWire";
    if (p->prog_modes & PM_debugWIRE)
      ok = 1;
  } else if (pgm->flag & PGM_FL_IS_PDI) {
    ifname = "PDI";
    if (p->prog_modes & (PM_PDI | PM_UPDI))
      ok = 1;
  } else {
    ifname = "JTAG";
    if (p->prog_modes & (PM_JTAG | PM_JTAGmkI | PM_XMEGAJTAG | PM_AVR32JTAG))
      ok = 1;
  }

  if (!ok) {
    pmsg_error("part %s has no %s interface\n", p->desc, ifname);
    return -1;
  }

  if ((serdev->flags & SERDEV_FL_CANSETSPEED) && pgm->baudrate && pgm->baudrate != 19200) {
    if ((b = jtagmkII_get_baud(pgm->baudrate)) == 0) {
      pmsg_error("unsupported baudrate %d\n", pgm->baudrate);
    } else {
      pmsg_notice2("jtagmkII_initialize(): "
	"trying to set baudrate to %d\n", pgm->baudrate);
      if (jtagmkII_setparm(pgm, PAR_BAUD_RATE, &b) == 0)
	serial_setparams(&pgm->fd, pgm->baudrate, SERIAL_8N1);
    }
  }
  if ((pgm->flag & PGM_FL_IS_JTAG) && pgm->bitclock != 0.0) {
    pmsg_notice2("jtagmkII_initialize(): "
      "trying to set JTAG clock period to %.1f us\n", pgm->bitclock);
    if (jtagmkII_set_sck_period(pgm, pgm->bitclock) != 0)
      return -1;
  }

  if ((pgm->flag & PGM_FL_IS_JTAG) &&
      jtagmkII_setparm(pgm, PAR_DAISY_CHAIN_INFO, PDATA(pgm)->jtagchain) < 0) {
    pmsg_error("unable to setup JTAG chain\n");
    return -1;
  }

  /*
   * If this is an ATxmega device in JTAG mode, change the emulator
   * mode from JTAG to JTAG_XMEGA.
   */
  if ((pgm->flag & PGM_FL_IS_JTAG) &&
      (p->prog_modes & (PM_PDI | PM_UPDI))) {
    if (jtagmkII_getsync(pgm, EMULATOR_MODE_JTAG_XMEGA) < 0)
      return -1;
  }
  /*
   * Must set the device descriptor before entering programming mode.
   */
  if (PDATA(pgm)->fwver >= 0x700 && (p->prog_modes & (PM_PDI | PM_UPDI)) != 0)
    jtagmkII_set_xmega_params(pgm, p);
  else
    jtagmkII_set_devdescr(pgm, p);

  PDATA(pgm)->boot_start = ULONG_MAX;
  if ((p->prog_modes & (PM_PDI | PM_UPDI))) {
    // Find the border between application and boot area
    AVRMEM *bootmem = avr_locate_mem(p, "boot");
    AVRMEM *flashmem = avr_locate_mem(p, "flash");
    if (bootmem == NULL || flashmem == NULL) {
      if(str_starts(pgmid, "jtagmkII"))
        pmsg_error("cannot locate flash or boot memories in description\n");
    } else {
      if (PDATA(pgm)->fwver < 0x700) {
        /* V7+ firmware does not need this anymore */
        unsigned char par[4];

        u32_to_b4(par, flashmem->offset);
        (void) jtagmkII_setparm(pgm, PAR_PDI_OFFSET_START, par);
        u32_to_b4(par, bootmem->offset);
        (void) jtagmkII_setparm(pgm, PAR_PDI_OFFSET_END, par);
      }

      PDATA(pgm)->boot_start = bootmem->offset - flashmem->offset;
    }
  }

  free(PDATA(pgm)->flash_pagecache);
  free(PDATA(pgm)->eeprom_pagecache);
  if ((PDATA(pgm)->flash_pagecache = malloc(PDATA(pgm)->flash_pagesize)) == NULL) {
    pmsg_error("out of memory\n");
    return -1;
  }
  if ((PDATA(pgm)->eeprom_pagecache = malloc(PDATA(pgm)->eeprom_pagesize)) == NULL) {
    pmsg_error("out of memory\n");
    free(PDATA(pgm)->flash_pagecache);
    return -1;
  }
  PDATA(pgm)->flash_pageaddr = PDATA(pgm)->eeprom_pageaddr = (unsigned long)-1L;

  if (PDATA(pgm)->fwver >= 0x700 && (p->prog_modes & (PM_PDI | PM_UPDI))) {
    /*
     * Work around for
     * https://savannah.nongnu.org/bugs/index.php?37942
     *
     * Firmware version 7.24 (at least) on the Dragon behaves very
     * strange when it gets a RESET request here.  All subsequent
     * responses are completely off, so the emulator becomes unusable.
     * This appears to be a firmware bug (earlier versions, at least
     * 7.14, didn't experience this), but by omitting the RESET for
     * Xmega devices, we can work around it.
     */
  } else {
    if (jtagmkII_reset(pgm, 0x01) < 0)
      return -1;
  }

  if ((pgm->flag & PGM_FL_IS_JTAG) && !(p->prog_modes & (PM_PDI | PM_UPDI))) {
    hfuse.desc = cache_string("hfuse");
    if (jtagmkII_read_byte(pgm, p, &hfuse, 1, &b) < 0)
      return -1;
    if ((b & OCDEN) != 0)
      pmsg_warning("OCDEN fuse not programmed, "
        "single-byte EEPROM updates not possible\n");
  }

  return 0;
}

static void jtagmkII_disable(const PROGRAMMER *pgm) {

  free(PDATA(pgm)->flash_pagecache);
  PDATA(pgm)->flash_pagecache = NULL;
  free(PDATA(pgm)->eeprom_pagecache);
  PDATA(pgm)->eeprom_pagecache = NULL;

  /*
   * jtagmkII_program_disable() doesn't do anything if the
   * device is currently not in programming mode, so just
   * call it unconditionally here.
   */
  (void)jtagmkII_program_disable(pgm);
}

static void jtagmkII_enable(PROGRAMMER *pgm, const AVRPART *p) {
  // Unset page_erase when part or programmer not capable of it
  if(!(p->prog_modes & (PM_PDI | PM_UPDI)))
    pgm->page_erase = NULL;
  if(pgm->flag & PGM_FL_IS_DW)
    pgm->page_erase = NULL;

  return;
}

static int jtagmkII_parseextparms(const PROGRAMMER *pgm, const LISTID extparms) {
  LNODEID ln;
  const char *extended_param;
  int rv = 0;

  for (ln = lfirst(extparms); ln; ln = lnext(ln)) {
    extended_param = ldata(ln);

    if (pgm->flag & PGM_FL_IS_JTAG) {
      if (str_eq(extended_param, "jtagchain=")) {
        unsigned int ub, ua, bb, ba;
        if (sscanf(extended_param, "jtagchain=%u,%u,%u,%u", &ub, &ua, &bb, &ba) != 4) {
          pmsg_error("invalid JTAG chain '%s'\n", extended_param);
          rv = -1;
          continue;
        }
        pmsg_notice2("jtagmkII_parseextparms(): JTAG chain parsed as:\n");
        imsg_notice2("%u units before, %u units after, %u bits before, %u bits after\n",
          ub, ua, bb, ba);
        PDATA(pgm)->jtagchain[0] = ub;
        PDATA(pgm)->jtagchain[1] = ua;
        PDATA(pgm)->jtagchain[2] = bb;
        PDATA(pgm)->jtagchain[3] = ba;

        continue;
      }
    }

    if (pgm->flag & PGM_FL_IS_PDI) {
      char rts_mode[5];
      if (sscanf(extended_param, "rtsdtr=%4s", rts_mode) == 1) {
        if (str_caseeq(rts_mode, "low")) {
          PDATA(pgm)->rts_mode = RTS_MODE_LOW;
        } else if (str_caseeq(rts_mode, "high")) {
          PDATA(pgm)->rts_mode = RTS_MODE_HIGH;
        } else {
          pmsg_error("RTS/DTR mode must be LOW or HIGH\n");
          return -1;
        }
        continue;
      }
    }

<<<<<<< HEAD
    if (str_eq(extended_param, "help")) {
      char *prg = (char *)ldata(lfirst(pgm->id));
      msg_error("%s -c %s extended options:\n", progname, prg);
      if (pgm->flag & PGM_FL_IS_JTAG)
=======
    else if (str_eq(extended_param, "help")) {
      msg_error("%s -c %s extended options:\n", progname, pgmid);
      if (str_eq(pgm->type, "JTAGMKII") || str_eq(pgm->type, "DRAGON_JTAG"))
>>>>>>> 77c1bfbf
        msg_error("  -xjtagchain=UB,UA,BB,BA Setup the JTAG scan chain order\n");
      if (pgm->flag & PGM_FL_IS_PDI)
        msg_error("  -xrtsdtr=low,high       Force RTS/DTR lines low or high state during programming\n");
      msg_error(  "  -xhelp                  Show this help menu and exit\n");
      exit(0);
    }

    pmsg_error("invalid extended parameter '%s'\n", extended_param);
    rv = -1;
  }

  return rv;
}


static int jtagmkII_open(PROGRAMMER *pgm, const char *port) {
  union pinfo pinfo;

  pmsg_notice2("jtagmkII_open()\n");

  /*
   * The JTAG ICE mkII always starts with a baud rate of 19200 Bd upon
   * attaching.  If the config file or command-line parameters specify
   * a higher baud rate, we switch to it later on, after establishing
   * the connection with the ICE.
   */
  pinfo.serialinfo.baud = 19200;
  pinfo.serialinfo.cflags = SERIAL_8N1;

  /*
   * If the port name starts with "usb", divert the serial routines
   * to the USB ones.  The serial_open() function for USB overrides
   * the meaning of the "baud" parameter to be the USB device ID to
   * search for.
   */
  if (strncmp(port, "usb", 3) == 0) {
#if defined(HAVE_LIBUSB)
    serdev = &usb_serdev;
    pinfo.usbinfo.vid = USB_VENDOR_ATMEL;
    pinfo.usbinfo.flags = 0;
    pinfo.usbinfo.pid = USB_DEVICE_JTAGICEMKII;
    pgm->fd.usb.max_xfer = USBDEV_MAX_XFER_MKII;
    pgm->fd.usb.rep = USBDEV_BULK_EP_READ_MKII;
    pgm->fd.usb.wep = USBDEV_BULK_EP_WRITE_MKII;
    pgm->fd.usb.eep = 0;           /* no seperate EP for events */
#else
    msg_error("avrdude was compiled without usb support\n");
    return -1;
#endif
  }

  strcpy(pgm->port, port);
  if (serial_open(port, pinfo, &pgm->fd)==-1) {
    return -1;
  }

  /*
   * drain any extraneous input
   */
  jtagmkII_drain(pgm, 0);

  if (jtagmkII_getsync(pgm, EMULATOR_MODE_JTAG) < 0)
    return -1;

  return 0;
}

static int jtagmkII_open_dw(PROGRAMMER *pgm, const char *port) {
  union pinfo pinfo;

  pmsg_notice2("jtagmkII_open_dw()\n");

  /*
   * The JTAG ICE mkII always starts with a baud rate of 19200 Bd upon
   * attaching.  If the config file or command-line parameters specify
   * a higher baud rate, we switch to it later on, after establishing
   * the connection with the ICE.
   */
  pinfo.serialinfo.baud = 19200;
  pinfo.serialinfo.cflags = SERIAL_8N1;

  /*
   * If the port name starts with "usb", divert the serial routines
   * to the USB ones.  The serial_open() function for USB overrides
   * the meaning of the "baud" parameter to be the USB device ID to
   * search for.
   */
  if (strncmp(port, "usb", 3) == 0) {
#if defined(HAVE_LIBUSB)
    serdev = &usb_serdev;
    pinfo.usbinfo.vid = USB_VENDOR_ATMEL;
    pinfo.usbinfo.flags = 0;
    pinfo.usbinfo.pid = USB_DEVICE_JTAGICEMKII;
    pgm->fd.usb.max_xfer = USBDEV_MAX_XFER_MKII;
    pgm->fd.usb.rep = USBDEV_BULK_EP_READ_MKII;
    pgm->fd.usb.wep = USBDEV_BULK_EP_WRITE_MKII;
    pgm->fd.usb.eep = 0;           /* no seperate EP for events */
#else
    msg_error("avrdude was compiled without usb support\n");
    return -1;
#endif
  }

  strcpy(pgm->port, port);
  if (serial_open(port, pinfo, &pgm->fd)==-1) {
    return -1;
  }

  /*
   * drain any extraneous input
   */
  jtagmkII_drain(pgm, 0);

  if (jtagmkII_getsync(pgm, EMULATOR_MODE_DEBUGWIRE) < 0)
    return -1;

  return 0;
}

static int jtagmkII_open_pdi(PROGRAMMER *pgm, const char *port) {
  union pinfo pinfo;

  pmsg_notice2("jtagmkII_open_pdi()\n");

  /*
   * The JTAG ICE mkII always starts with a baud rate of 19200 Bd upon
   * attaching.  If the config file or command-line parameters specify
   * a higher baud rate, we switch to it later on, after establishing
   * the connection with the ICE.
   */
  pinfo.serialinfo.baud = 19200;
  pinfo.serialinfo.cflags = SERIAL_8N1;

  /*
   * If the port name starts with "usb", divert the serial routines
   * to the USB ones.  The serial_open() function for USB overrides
   * the meaning of the "baud" parameter to be the USB device ID to
   * search for.
   */
  if (strncmp(port, "usb", 3) == 0) {
#if defined(HAVE_LIBUSB)
    serdev = &usb_serdev;
    pinfo.usbinfo.vid = USB_VENDOR_ATMEL;
    pinfo.usbinfo.flags = 0;
    pinfo.usbinfo.pid = USB_DEVICE_JTAGICEMKII;
    pgm->fd.usb.max_xfer = USBDEV_MAX_XFER_MKII;
    pgm->fd.usb.rep = USBDEV_BULK_EP_READ_MKII;
    pgm->fd.usb.wep = USBDEV_BULK_EP_WRITE_MKII;
    pgm->fd.usb.eep = 0;           /* no seperate EP for events */
#else
    msg_error("avrdude was compiled without usb support\n");
    return -1;
#endif
  }

  strcpy(pgm->port, port);
  if (serial_open(port, pinfo, &pgm->fd)==-1) {
    return -1;
  }

  /*
   * drain any extraneous input
   */
  jtagmkII_drain(pgm, 0);

  /* Set RTS/DTR high or low based on the user specified rts_mode */
  if (PDATA(pgm)->rts_mode != RTS_MODE_DEFAULT) {
    serial_set_dtr_rts(&pgm->fd, 0);
    serial_set_dtr_rts(&pgm->fd, PDATA(pgm)->rts_mode == RTS_MODE_LOW ? 1 : 0);
  }

  if (jtagmkII_getsync(pgm, EMULATOR_MODE_PDI) < 0)
    return -1;

  return 0;
}


static int jtagmkII_dragon_open(PROGRAMMER *pgm, const char *port) {
  union pinfo pinfo;

  pmsg_notice2("jtagmkII_dragon_open()\n");

  /*
   * The JTAG ICE mkII always starts with a baud rate of 19200 Bd upon
   * attaching.  If the config file or command-line parameters specify
   * a higher baud rate, we switch to it later on, after establishing
   * the connection with the ICE.
   */
  pinfo.serialinfo.baud = 19200;
  pinfo.serialinfo.cflags = SERIAL_8N1;

  /*
   * If the port name starts with "usb", divert the serial routines
   * to the USB ones.  The serial_open() function for USB overrides
   * the meaning of the "baud" parameter to be the USB device ID to
   * search for.
   */
  if (strncmp(port, "usb", 3) == 0) {
#if defined(HAVE_LIBUSB)
    serdev = &usb_serdev;
    pinfo.usbinfo.vid = USB_VENDOR_ATMEL;
    pinfo.usbinfo.flags = 0;
    pinfo.usbinfo.pid = USB_DEVICE_AVRDRAGON;
    pgm->fd.usb.max_xfer = USBDEV_MAX_XFER_MKII;
    pgm->fd.usb.rep = USBDEV_BULK_EP_READ_MKII;
    pgm->fd.usb.wep = USBDEV_BULK_EP_WRITE_MKII;
    pgm->fd.usb.eep = 0;           /* no seperate EP for events */
#else
    msg_error("avrdude was compiled without usb support\n");
    return -1;
#endif
  }

  strcpy(pgm->port, port);
  if (serial_open(port, pinfo, &pgm->fd)==-1) {
    return -1;
  }

  /*
   * drain any extraneous input
   */
  jtagmkII_drain(pgm, 0);

  if (jtagmkII_getsync(pgm, EMULATOR_MODE_JTAG) < 0)
    return -1;

  return 0;
}


static int jtagmkII_dragon_open_dw(PROGRAMMER *pgm, const char *port) {
  union pinfo pinfo;

  pmsg_notice2("jtagmkII_dragon_open_dw()\n");

  /*
   * The JTAG ICE mkII always starts with a baud rate of 19200 Bd upon
   * attaching.  If the config file or command-line parameters specify
   * a higher baud rate, we switch to it later on, after establishing
   * the connection with the ICE.
   */
  pinfo.serialinfo.baud = 19200;
  pinfo.serialinfo.cflags = SERIAL_8N1;

  /*
   * If the port name starts with "usb", divert the serial routines
   * to the USB ones.  The serial_open() function for USB overrides
   * the meaning of the "baud" parameter to be the USB device ID to
   * search for.
   */
  if (strncmp(port, "usb", 3) == 0) {
#if defined(HAVE_LIBUSB)
    serdev = &usb_serdev;
    pinfo.usbinfo.vid = USB_VENDOR_ATMEL;
    pinfo.usbinfo.flags = 0;
    pinfo.usbinfo.pid = USB_DEVICE_AVRDRAGON;
    pgm->fd.usb.max_xfer = USBDEV_MAX_XFER_MKII;
    pgm->fd.usb.rep = USBDEV_BULK_EP_READ_MKII;
    pgm->fd.usb.wep = USBDEV_BULK_EP_WRITE_MKII;
    pgm->fd.usb.eep = 0;           /* no seperate EP for events */
#else
    msg_error("avrdude was compiled without usb support\n");
    return -1;
#endif
  }

  strcpy(pgm->port, port);
  if (serial_open(port, pinfo, &pgm->fd)==-1) {
    return -1;
  }

  /*
   * drain any extraneous input
   */
  jtagmkII_drain(pgm, 0);

  if (jtagmkII_getsync(pgm, EMULATOR_MODE_DEBUGWIRE) < 0)
    return -1;

  return 0;
}


static int jtagmkII_dragon_open_pdi(PROGRAMMER *pgm, const char *port) {
  union pinfo pinfo;

  pmsg_notice2("jtagmkII_dragon_open_pdi()\n");

  /*
   * The JTAG ICE mkII always starts with a baud rate of 19200 Bd upon
   * attaching.  If the config file or command-line parameters specify
   * a higher baud rate, we switch to it later on, after establishing
   * the connection with the ICE.
   */
  pinfo.serialinfo.baud = 19200;
  pinfo.serialinfo.cflags = SERIAL_8N1;

  /*
   * If the port name starts with "usb", divert the serial routines
   * to the USB ones.  The serial_open() function for USB overrides
   * the meaning of the "baud" parameter to be the USB device ID to
   * search for.
   */
  if (strncmp(port, "usb", 3) == 0) {
#if defined(HAVE_LIBUSB)
    serdev = &usb_serdev;
    pinfo.usbinfo.vid = USB_VENDOR_ATMEL;
    pinfo.usbinfo.flags = 0;
    pinfo.usbinfo.pid = USB_DEVICE_AVRDRAGON;
    pgm->fd.usb.max_xfer = USBDEV_MAX_XFER_MKII;
    pgm->fd.usb.rep = USBDEV_BULK_EP_READ_MKII;
    pgm->fd.usb.wep = USBDEV_BULK_EP_WRITE_MKII;
    pgm->fd.usb.eep = 0;           /* no seperate EP for events */
#else
    msg_error("avrdude was compiled without usb support\n");
    return -1;
#endif
  }

  strcpy(pgm->port, port);
  if (serial_open(port, pinfo, &pgm->fd)==-1) {
    return -1;
  }

  /*
   * drain any extraneous input
   */
  jtagmkII_drain(pgm, 0);

  if (jtagmkII_getsync(pgm, EMULATOR_MODE_PDI) < 0)
    return -1;

  return 0;
}


void jtagmkII_close(PROGRAMMER * pgm)
{
  int status;
  unsigned char buf[1], *resp, c;

  pmsg_notice2("jtagmkII_close()\n");

  if (pgm->flag & (PGM_FL_IS_PDI | PGM_FL_IS_JTAG)) {
    /* When in PDI or JTAG mode, restart target. */
    buf[0] = CMND_GO;
    pmsg_notice2("jtagmkII_close(): sending GO command: ");
    jtagmkII_send(pgm, buf, 1);

    status = jtagmkII_recv(pgm, &resp);
    if (status <= 0) {
      msg_notice2("\n");
      pmsg_error("timeout/error communicating with programmer (status %d)\n", status);
    } else {
      if (verbose >= 3) {
	msg_debug("\n");
	jtagmkII_prmsg(pgm, resp, status);
      } else
	msg_notice2("0x%02x (%d bytes msg)\n", resp[0], status);
      c = resp[0];
      free(resp);
      if (c != RSP_OK) {
	pmsg_error("bad response to GO command: %s\n", jtagmkII_get_rc(c));
      }
    }
  }

  buf[0] = CMND_SIGN_OFF;
  pmsg_notice2("jtagmkII_close(): sending sign-off command: ");
  jtagmkII_send(pgm, buf, 1);

  status = jtagmkII_recv(pgm, &resp);
  if (status <= 0) {
    msg_notice2("\n");
    pmsg_error("timeout/error communicating with programmer (status %d)\n", status);
    return;
  }
  if (verbose >= 3) {
    msg_debug("\n");
    jtagmkII_prmsg(pgm, resp, status);
  } else
    msg_notice2("0x%02x (%d bytes msg)\n", resp[0], status);
  c = resp[0];
  free(resp);
  if (c != RSP_OK) {
    pmsg_error("bad response to sign-off command: %s\n", jtagmkII_get_rc(c));
  }

  if (PDATA(pgm)->rts_mode != RTS_MODE_DEFAULT) {
    pmsg_info("releasing DTR/RTS handshake lines\n");
    serial_set_dtr_rts(&pgm->fd, 0);
  }

  serial_close(&pgm->fd);
  pgm->fd.ifd = -1;
}

static int jtagmkII_page_erase(const PROGRAMMER *pgm, const AVRPART *p, const AVRMEM *m,
                               unsigned int addr)
{
  unsigned char cmd[6];
  unsigned char *resp;
  int status, tries;
  long otimeout = serial_recv_timeout;

  pmsg_notice2("jtagmkII_page_erase(.., %s, 0x%x)\n", m->desc, addr);

  if (!(p->prog_modes & (PM_PDI | PM_UPDI))) {
    pmsg_error("not an Xmega nor a UPDI device\n");
    return -1;
  }
  if ((pgm->flag & PGM_FL_IS_DW)) {
    pmsg_error("not applicable to debugWIRE\n");
    return -1;
  }

  if (jtagmkII_program_enable(pgm) < 0)
    return -1;

  cmd[0] = CMND_XMEGA_ERASE;
  if (strcmp(m->desc, "flash") == 0) {
    if (jtagmkII_memtype(pgm, p, addr) == MTYPE_FLASH)
      cmd[1] = XMEGA_ERASE_APP_PAGE;
    else
      cmd[1] = XMEGA_ERASE_BOOT_PAGE;
  } else if (strcmp(m->desc, "eeprom") == 0) {
    cmd[1] = XMEGA_ERASE_EEPROM_PAGE;
  } else if (strcmp(m->desc, "usersig") == 0 ||
             strcmp(m->desc, "userrow") == 0) {
    cmd[1] = XMEGA_ERASE_USERSIG;
  } else if (strcmp(m->desc, "boot") == 0) {
    cmd[1] = XMEGA_ERASE_BOOT_PAGE;
  } else {
    cmd[1] = XMEGA_ERASE_APP_PAGE;
  }
  serial_recv_timeout = 100;

  /*
   * Don't use jtagmkII_memaddr() here.  While with all other
   * commands, firmware 7+ doesn't require the NVM offsets being
   * applied, the erase page commands make an exception, and do
   * require the NVM offsets as part of the (page) address.
   */
  u32_to_b4(cmd + 2, addr + m->offset);

  tries = 0;

  retry:
    pmsg_notice2("jtagmkII_page_erase(): "
      "Sending Xmega erase command: ");
  jtagmkII_send(pgm, cmd, sizeof cmd);

  status = jtagmkII_recv(pgm, &resp);
  if (status <= 0) {
    msg_notice2("\n");
    pmsg_warning("timeout/error communicating with programmer (status %d)\n", status);
    if (tries++ < 4) {
      serial_recv_timeout *= 2;
      goto retry;
    }
    pmsg_error("timeout/error communicating with programmer (status %d)\n", status);
    serial_recv_timeout = otimeout;
    return -1;
  }
  if (verbose >= 3) {
    msg_debug("\n");
    jtagmkII_prmsg(pgm, resp, status);
  } else
    msg_notice2("0x%02x (%d bytes msg)\n", resp[0], status);
  if (resp[0] != RSP_OK) {
    pmsg_error("bad response to xmega erase command: %s\n", jtagmkII_get_rc(resp[0]));
    free(resp);
    serial_recv_timeout = otimeout;
    return -1;
  }
  free(resp);

  serial_recv_timeout = otimeout;

  return 0;
}

static int jtagmkII_paged_write(const PROGRAMMER *pgm, const AVRPART *p, const AVRMEM *m,
                                unsigned int page_size,
                                unsigned int addr, unsigned int n_bytes)
{
  unsigned int block_size;
  unsigned int maxaddr = addr + n_bytes;
  unsigned char *cmd;
  unsigned char *resp;
  int status, tries, dynamic_memtype = 0;
  long otimeout = serial_recv_timeout;

  pmsg_notice2("jtagmkII_paged_write(.., %s, %d, %d)\n", m->desc, page_size, n_bytes);

  if (!(pgm->flag & PGM_FL_IS_DW) && jtagmkII_program_enable(pgm) < 0)
    return -1;

  if (page_size == 0) page_size = 256;
  else if (page_size > 256) page_size = 256;

  if ((cmd = malloc(page_size + 10)) == NULL) {
    pmsg_error("out of memory\n");
    return -1;
  }

  cmd[0] = CMND_WRITE_MEMORY;
  if (strcmp(m->desc, "flash") == 0) {
    PDATA(pgm)->flash_pageaddr = (unsigned long)-1L;
    cmd[1] = jtagmkII_memtype(pgm, p, addr);
    if (p->prog_modes & (PM_PDI | PM_UPDI))
      /* dynamically decide between flash/boot memtype */
      dynamic_memtype = 1;
  } else if (strcmp(m->desc, "eeprom") == 0) {
    if (pgm->flag & PGM_FL_IS_DW) {
      /*
       * jtagmkII_paged_write() to EEPROM attempted while in
       * DW mode.  Use jtagmkII_write_byte() instead.
       */
      for (; addr < maxaddr; addr++) {
	status = jtagmkII_write_byte(pgm, p, m, addr, m->buf[addr]);
	if (status < 0) {
	  free(cmd);
	  return -1;
	}
      }
      free(cmd);
      return n_bytes;
    }
    cmd[1] = p->prog_modes & (PM_PDI | PM_UPDI)? MTYPE_EEPROM: MTYPE_EEPROM_PAGE;
    PDATA(pgm)->eeprom_pageaddr = (unsigned long)-1L;
  } else if (strcmp(m->desc, "usersig") == 0 ||
             strcmp(m->desc, "userrow") == 0) {
    cmd[1] = MTYPE_USERSIG;
  } else if (strcmp(m->desc, "boot") == 0) {
    cmd[1] = MTYPE_BOOT_FLASH;
  } else if (p->prog_modes & (PM_PDI | PM_UPDI)) {
    cmd[1] = MTYPE_FLASH;
  } else {
    cmd[1] = MTYPE_SPM;
  }
  serial_recv_timeout = 200;
  for (; addr < maxaddr; addr += page_size) {
    if ((maxaddr - addr) < page_size)
      block_size = maxaddr - addr;
    else
      block_size = page_size;
    pmsg_debug("jtagmkII_paged_write(): "
      "block_size at addr %d is %d\n", addr, block_size);

    if (dynamic_memtype)
      cmd[1] = jtagmkII_memtype(pgm, p, addr);

    u32_to_b4(cmd + 2, page_size);
    u32_to_b4(cmd + 6, jtagmkII_memaddr(pgm, p, m, addr));

    /*
     * The JTAG ICE will refuse to write anything but a full page, at
     * least for the flash ROM.  If a partial page has been requested,
     * set the remainder to 0xff.  (Maybe we should rather read back
     * the existing contents instead before?  Doesn't matter much, as
     * bits cannot be written to 1 anyway.)
     */
    memset(cmd + 10, 0xff, page_size);
    memcpy(cmd + 10, m->buf + addr, block_size);

    tries = 0;

    retry:
      pmsg_notice2("jtagmkII_paged_write(): "
        "Sending write memory command: ");
    jtagmkII_send(pgm, cmd, page_size + 10);

    status = jtagmkII_recv(pgm, &resp);
    if (status <= 0) {
      msg_notice2("\n");
      pmsg_warning("timeout/error communicating with programmer (status %d)\n", status);
      if (tries++ < 4) {
	serial_recv_timeout *= 2;
	goto retry;
      }
      pmsg_error("timeout/error communicating with programmer (status %d)\n", status);
      free(cmd);
      serial_recv_timeout = otimeout;
      return -1;
    }
    if (verbose >= 3) {
      msg_debug("\n");
      jtagmkII_prmsg(pgm, resp, status);
    } else
      msg_notice2("0x%02x (%d bytes msg)\n", resp[0], status);
    if (resp[0] != RSP_OK) {
      pmsg_error("bad response to write memory command: %s\n", jtagmkII_get_rc(resp[0]));
      free(resp);
      free(cmd);
      serial_recv_timeout = otimeout;
      return -1;
    }
    free(resp);
  }

  free(cmd);
  serial_recv_timeout = otimeout;

  return n_bytes;
}

static int jtagmkII_paged_load(const PROGRAMMER *pgm, const AVRPART *p, const AVRMEM *m,
                               unsigned int page_size,
                               unsigned int addr, unsigned int n_bytes)
{
  unsigned int block_size;
  unsigned int maxaddr = addr + n_bytes;
  unsigned char cmd[10];
  unsigned char *resp;
  int status, tries, dynamic_memtype = 0;
  long otimeout = serial_recv_timeout;

  pmsg_notice2("jtagmkII_paged_load(.., %s, %d, %d)\n", m->desc, page_size, n_bytes);

  if (!(pgm->flag & PGM_FL_IS_DW) && jtagmkII_program_enable(pgm) < 0)
    return -1;

  page_size = m->readsize;

  cmd[0] = CMND_READ_MEMORY;
  if (strcmp(m->desc, "flash") == 0) {
    cmd[1] = jtagmkII_memtype(pgm, p, addr);
    if (p->prog_modes & (PM_PDI | PM_UPDI))
      /* dynamically decide between flash/boot memtype */
      dynamic_memtype = 1;
  } else if (strcmp(m->desc, "eeprom") == 0) {
    cmd[1] = p->prog_modes & (PM_PDI | PM_UPDI)? MTYPE_EEPROM: MTYPE_EEPROM_PAGE;
    if (pgm->flag & PGM_FL_IS_DW)
      return -1;
  } else if (strcmp(m->desc, "prodsig") == 0) {
    cmd[1] = MTYPE_PRODSIG;
  } else if (strcmp(m->desc, "usersig") == 0 ||
             strcmp(m->desc, "userrow") == 0) {
    cmd[1] = MTYPE_USERSIG;
  } else if (strcmp(m->desc, "boot") == 0) {
    cmd[1] = MTYPE_BOOT_FLASH;
  } else if (p->prog_modes & (PM_PDI | PM_UPDI)) {
    cmd[1] = MTYPE_FLASH;
  } else {
    cmd[1] = MTYPE_SPM;
  }
  serial_recv_timeout = 100;
  for (; addr < maxaddr; addr += page_size) {
    if ((maxaddr - addr) < page_size)
      block_size = maxaddr - addr;
    else
      block_size = page_size;
    pmsg_debug("jtagmkII_paged_load(): "
      "block_size at addr %d is %d\n", addr, block_size);

    if (dynamic_memtype)
      cmd[1] = jtagmkII_memtype(pgm, p, addr);

    u32_to_b4(cmd + 2, block_size);
    u32_to_b4(cmd + 6, jtagmkII_memaddr(pgm, p, m, addr));

    tries = 0;

  retry:
    pmsg_notice2("jtagmkII_paged_load(): sending read memory command: ");
    jtagmkII_send(pgm, cmd, 10);

    status = jtagmkII_recv(pgm, &resp);
    if (status <= 0) {
      msg_notice2("\n");
      pmsg_warning("timeout/error communicating with programmer (status %d)\n", status);
      if (tries++ < 4) {
	serial_recv_timeout *= 2;
	goto retry;
      }
      pmsg_error("timeout/error communicating with programmer (status %d)\n", status);
      serial_recv_timeout = otimeout;
      return -1;
    }
    if (verbose >= 3) {
      msg_debug("\n");
      jtagmkII_prmsg(pgm, resp, status);
    } else
      msg_notice2("0x%02x (%d bytes msg)\n", resp[0], status);
    if (resp[0] != RSP_MEMORY) {
      pmsg_error("bad response to read memory command: %s\n", jtagmkII_get_rc(resp[0]));
      free(resp);
      serial_recv_timeout = otimeout;
      return -1;
    }
    memcpy(m->buf + addr, resp + 1, status-1);
    free(resp);
  }
  serial_recv_timeout = otimeout;

  return n_bytes;
}


static int jtagmkII_read_byte(const PROGRAMMER *pgm, const AVRPART *p, const AVRMEM *mem,
			      unsigned long addr, unsigned char * value)
{
  unsigned char cmd[10];
  unsigned char *resp = NULL, *cache_ptr = NULL;
  int status, tries, unsupp;
  unsigned long paddr = 0UL, *paddr_ptr = NULL;
  unsigned int pagesize = 0;

  pmsg_notice2("jtagmkII_read_byte(.., %s, 0x%lx, ...)\n", mem->desc, addr);

  if (!(pgm->flag & PGM_FL_IS_DW) && jtagmkII_program_enable(pgm) < 0)
    return -1;

  cmd[0] = CMND_READ_MEMORY;
  unsupp = 0;

  addr += mem->offset;
  cmd[1] = p->prog_modes & (PM_PDI | PM_UPDI)? MTYPE_FLASH: MTYPE_FLASH_PAGE;
  if (avr_mem_is_flash_type(mem)) {
    pagesize = PDATA(pgm)->flash_pagesize;
    paddr = addr & ~(pagesize - 1);
    paddr_ptr = &PDATA(pgm)->flash_pageaddr;
    cache_ptr = PDATA(pgm)->flash_pagecache;
  } else if (avr_mem_is_eeprom_type(mem)) {
    if ( (pgm->flag & PGM_FL_IS_DW) || (p->prog_modes & (PM_PDI | PM_UPDI)) ) {
      /* debugWire cannot use page access for EEPROM */
      cmd[1] = MTYPE_EEPROM;
    } else {
      cmd[1] = MTYPE_EEPROM_PAGE;
      pagesize = mem->page_size;
      paddr = addr & ~(pagesize - 1);
      paddr_ptr = &PDATA(pgm)->eeprom_pageaddr;
      cache_ptr = PDATA(pgm)->eeprom_pagecache;
    }
  } else if (strcmp(mem->desc, "lfuse") == 0) {
    cmd[1] = MTYPE_FUSE_BITS;
    addr = 0;
    if (pgm->flag & PGM_FL_IS_DW)
      unsupp = 1;
  } else if (strcmp(mem->desc, "hfuse") == 0) {
    cmd[1] = MTYPE_FUSE_BITS;
    addr = 1;
    if (pgm->flag & PGM_FL_IS_DW)
      unsupp = 1;
  } else if (strcmp(mem->desc, "efuse") == 0) {
    cmd[1] = MTYPE_FUSE_BITS;
    addr = 2;
    if (pgm->flag & PGM_FL_IS_DW)
      unsupp = 1;
  } else if (strncmp(mem->desc, "lock", 4) == 0) {
    cmd[1] = MTYPE_LOCK_BITS;
    if (pgm->flag & PGM_FL_IS_DW)
      unsupp = 1;
  } else if (strncmp(mem->desc, "fuse", strlen("fuse")) == 0) {
    cmd[1] = MTYPE_FUSE_BITS;
  } else if (strcmp(mem->desc, "usersig") == 0 ||
             strcmp(mem->desc, "userrow") == 0) {
    cmd[1] = MTYPE_USERSIG;
  } else if (strcmp(mem->desc, "prodsig") == 0) {
    cmd[1] = MTYPE_PRODSIG;
  } else if (strcmp(mem->desc, "calibration") == 0) {
    cmd[1] = MTYPE_OSCCAL_BYTE;
    if (pgm->flag & PGM_FL_IS_DW)
      unsupp = 1;
  } else if (strcmp(mem->desc, "signature") == 0) {
    cmd[1] = MTYPE_SIGN_JTAG;

    if (pgm->flag & PGM_FL_IS_DW) {
      /*
       * In debugWire mode, there is no accessible memory area to read
       * the signature from, but the essential two bytes can be read
       * as a parameter from the ICE.
       */
      unsigned char parm[4];

      switch (addr) {
      case 0:
	*value = 0x1E;		/* Atmel vendor ID */
	break;

      case 1:
      case 2:
	if (jtagmkII_getparm(pgm, PAR_TARGET_SIGNATURE, parm) < 0)
	  return -1;
	*value = parm[2 - addr];
	break;

      default:
	pmsg_error("illegal address %lu for signature memory\n", addr);
	return -1;
      }
      return 0;
    }

  }

  /*
   * If the respective memory area is not supported under debugWire,
   * leave here.
   */
  if (unsupp) {
    *value = 42;
    return -1;
  }

  /*
   * To improve the read speed, we used paged reads for flash and
   * EEPROM, and cache the results in a page cache.
   *
   * Page cache validation is based on "{flash,eeprom}_pageaddr"
   * (holding the base address of the most recent cache fill
   * operation).  This variable is set to (unsigned long)-1L when the
   * cache needs to be invalidated.
   */
  if (pagesize && paddr == *paddr_ptr) {
    *value = cache_ptr[addr & (pagesize - 1)];
    return 0;
  }

  if (pagesize) {
    u32_to_b4(cmd + 2, pagesize);
    u32_to_b4(cmd + 6, paddr);
  } else {
    u32_to_b4(cmd + 2, 1);
    u32_to_b4(cmd + 6, addr);
  }

  tries = 0;
retry:
  pmsg_notice2("jtagmkII_read_byte(): sending read memory command: ");
  jtagmkII_send(pgm, cmd, 10);

  status = jtagmkII_recv(pgm, &resp);
  if (status <= 0) {
    msg_notice2("\n");
    pmsg_warning("timeout/error communicating with programmer (status %d)\n", status);
    if (tries++ < 3)
      goto retry;
    pmsg_error("timeout/error communicating with programmer (status %d)\n", status);
    if (status < 0)
      resp = 0;
    goto fail;
  }
  if (verbose >= 3) {
    msg_debug("\n");
    jtagmkII_prmsg(pgm, resp, status);
  } else
    msg_notice2("0x%02x (%d bytes msg)\n", resp[0], status);
  if (resp[0] != RSP_MEMORY) {
    pmsg_error("bad response to read memory command: %s\n", jtagmkII_get_rc(resp[0]));
    goto fail;
  }

  if (pagesize) {
    *paddr_ptr = paddr;
    memcpy(cache_ptr, resp + 1, pagesize);
    *value = cache_ptr[addr & (pagesize - 1)];
  } else
    *value = resp[1];

  free(resp);
  return 0;

fail:
  free(resp);
  return -1;
}

static int jtagmkII_write_byte(const PROGRAMMER *pgm, const AVRPART *p, const AVRMEM *mem,
			       unsigned long addr, unsigned char data)
{
  unsigned char cmd[12];
  unsigned char *resp = NULL, writedata, writedata2 = 0xFF;
  int status, tries, need_progmode = 1, unsupp = 0, writesize = 1;

  pmsg_notice2("jtagmkII_write_byte(.., %s, 0x%lx, ...)\n", mem->desc, addr);

  addr += mem->offset;

  writedata = data;
  cmd[0] = CMND_WRITE_MEMORY;
  cmd[1] = p->prog_modes & (PM_PDI | PM_UPDI)? MTYPE_FLASH: MTYPE_SPM;
  if (strcmp(mem->desc, "flash") == 0) {
     if ((addr & 1) == 1) {
       /* odd address = high byte */
       writedata = 0xFF;	/* don't modify the low byte */
       writedata2 = data;
       addr &= ~1L;
     }
     writesize = 2;
     if(strcmp(p->family_id, "AVR    ") && strcmp(p->family_id, "    AVR")) // Unless it's a DX part
       need_progmode = 0;
     PDATA(pgm)->flash_pageaddr = (unsigned long)-1L;
     if (pgm->flag & PGM_FL_IS_DW)
       unsupp = 1;
  } else if (strcmp(mem->desc, "eeprom") == 0) {
    cmd[1] = p->prog_modes & (PM_PDI | PM_UPDI)? MTYPE_EEPROM_XMEGA: MTYPE_EEPROM;
    if(strcmp(p->family_id, "AVR    ") && strcmp(p->family_id, "    AVR")) // Unless DX
      need_progmode = 0;
    PDATA(pgm)->eeprom_pageaddr = (unsigned long)-1L;
  } else if (strcmp(mem->desc, "lfuse") == 0) {
    cmd[1] = MTYPE_FUSE_BITS;
    addr = 0;
    if (pgm->flag & PGM_FL_IS_DW)
      unsupp = 1;
  } else if (strcmp(mem->desc, "hfuse") == 0) {
    cmd[1] = MTYPE_FUSE_BITS;
    addr = 1;
    if (pgm->flag & PGM_FL_IS_DW)
      unsupp = 1;
  } else if (strcmp(mem->desc, "efuse") == 0) {
    cmd[1] = MTYPE_FUSE_BITS;
    addr = 2;
    if (pgm->flag & PGM_FL_IS_DW)
      unsupp = 1;
  } else if (strncmp(mem->desc, "fuse", strlen("fuse")) == 0) {
    cmd[1] = MTYPE_FUSE_BITS;
  } else if (strcmp(mem->desc, "usersig") == 0 ||
             strcmp(mem->desc, "userrow") == 0) {
    cmd[1] = MTYPE_USERSIG;
  } else if (strcmp(mem->desc, "prodsig") == 0) {
    cmd[1] = MTYPE_PRODSIG;
  } else if (strncmp(mem->desc, "lock", 4) == 0) {
    cmd[1] = MTYPE_LOCK_BITS;
    if (pgm->flag & PGM_FL_IS_DW)
      unsupp = 1;
  } else if (strcmp(mem->desc, "calibration") == 0) {
    cmd[1] = MTYPE_OSCCAL_BYTE;
    if (pgm->flag & PGM_FL_IS_DW)
      unsupp = 1;
  } else if (strcmp(mem->desc, "signature") == 0) {
    cmd[1] = MTYPE_SIGN_JTAG;
    if (pgm->flag & PGM_FL_IS_DW)
      unsupp = 1;
  }

  if (unsupp)
    return -1;

  if (need_progmode) {
    if (jtagmkII_program_enable(pgm) < 0)
      return -1;
  } else {
    if (jtagmkII_program_disable(pgm) < 0)
      return -1;
  }

  u32_to_b4(cmd + 2, writesize);
  u32_to_b4(cmd + 6, addr);
  cmd[10] = writedata;
  cmd[11] = writedata2;

  tries = 0;
retry:
  pmsg_notice2("jtagmkII_write_byte(): sending write memory command: ");
  jtagmkII_send(pgm, cmd, 10 + writesize);

  status = jtagmkII_recv(pgm, &resp);
  if (status <= 0) {
    msg_notice2("\n");
    pmsg_notice2("jtagmkII_write_byte(): "
      "timeout/error communicating with programmer (status %d)\n", status);
    if (tries++ < 3)
      goto retry;
    pmsg_error("timeout/error communicating with programmer (status %d)\n", status);
    goto fail;
  }
  if (verbose >= 3) {
    msg_debug("\n");
    jtagmkII_prmsg(pgm, resp, status);
  } else
    msg_notice2("0x%02x (%d bytes msg)\n", resp[0], status);
  if (resp[0] != RSP_OK) {
    pmsg_error("bad response to write memory command: %s\n", jtagmkII_get_rc(resp[0]));
    goto fail;
  }

  free(resp);
  return 0;

fail:
  free(resp);
  return -1;
}


/*
 * Set the JTAG clock.  The actual frequency is quite a bit of
 * guesswork, based on the values claimed by AVR Studio.  Inside the
 * JTAG ICE, the value is the delay count of a delay loop between the
 * JTAG clock edges.  A count of 0 bypasses the delay loop.
 *
 * As the STK500 expresses it as a period length (and we actualy do
 * program a period length as well), we rather call it by that name.
 */
static int jtagmkII_set_sck_period(const PROGRAMMER *pgm, double v) {
  unsigned char dur;

  v = 1 / v;			/* convert to frequency */
  if (v >= 6.4e6)
    dur = 0;
  else if (v >= 2.8e6)
    dur = 1;
  else if (v >= 20.9e3)
    dur = (unsigned char)(5.35e6 / v);
  else
    dur = 255;

  return jtagmkII_setparm(pgm, PAR_OCD_JTAG_CLK, &dur);
}


/*
 * Read an emulator parameter.  As the maximal parameter length is 4
 * bytes by now, we always copy out 4 bytes to *value, so the caller
 * must have allocated sufficient space.
 */
int jtagmkII_getparm(const PROGRAMMER *pgm, unsigned char parm,
		     unsigned char * value)
{
  int status;
  unsigned char buf[2], *resp, c;

  pmsg_notice2("jtagmkII_getparm()\n");

  buf[0] = CMND_GET_PARAMETER;
  buf[1] = parm;
  pmsg_notice2("jtagmkII_getparm(): "
    "Sending get parameter command (parm 0x%02x): ", parm);
  jtagmkII_send(pgm, buf, 2);

  status = jtagmkII_recv(pgm, &resp);
  if (status <= 0) {
    msg_notice2("\n");
    pmsg_error("timeout/error communicating with programmer (status %d)\n", status);
    return -1;
  }
  if (verbose >= 3) {
    msg_debug("\n");
    jtagmkII_prmsg(pgm, resp, status);
  } else
    msg_notice2("0x%02x (%d bytes msg)\n", resp[0], status);
  c = resp[0];
  if (c != RSP_PARAMETER) {
    pmsg_error("bad response to get parameter command: %s\n", jtagmkII_get_rc(c));
    free(resp);
    return -1;
  }

  memcpy(value, resp + 1, 4);
  free(resp);

  return 0;
}

/*
 * Write an emulator parameter.
 */
static int jtagmkII_setparm(const PROGRAMMER *pgm, unsigned char parm,
			    unsigned char * value)
{
  int status;
  /*
   * As the maximal parameter length is 4 bytes, we use a fixed-length
   * buffer, as opposed to malloc()ing it.
   */
  unsigned char buf[2 + 4], *resp, c;
  size_t size;

  pmsg_notice2("jtagmkII_setparm()\n");

  switch (parm) {
  case PAR_HW_VERSION: size = 2; break;
  case PAR_FW_VERSION: size = 4; break;
  case PAR_EMULATOR_MODE: size = 1; break;
  case PAR_BAUD_RATE: size = 1; break;
  case PAR_OCD_VTARGET: size = 2; break;
  case PAR_OCD_JTAG_CLK: size = 1; break;
  case PAR_TIMERS_RUNNING: size = 1; break;
  case PAR_EXTERNAL_RESET: size = 1; break;
  case PAR_DAISY_CHAIN_INFO: size = 4; break;
  case PAR_PDI_OFFSET_START:
  case PAR_PDI_OFFSET_END: size = 4; break;
  default:
    pmsg_error("unknown parameter 0x%02x\n", parm);
    return -1;
  }

  buf[0] = CMND_SET_PARAMETER;
  buf[1] = parm;
  memcpy(buf + 2, value, size);
  pmsg_notice2("jtagmkII_setparm(): "
    "Sending set parameter command (parm 0x%02x, %u bytes): ", parm, (unsigned)size);
  jtagmkII_send(pgm, buf, size + 2);

  status = jtagmkII_recv(pgm, &resp);
  if (status <= 0) {
    msg_notice2("\n");
    pmsg_error("timeout/error communicating with programmer (status %d)\n", status);
    return -1;
  }
  if (verbose >= 3) {
    msg_debug("\n");
    jtagmkII_prmsg(pgm, resp, status);
  } else
    msg_notice2("0x%02x (%d bytes msg)\n", resp[0], status);
  c = resp[0];
  free(resp);
  if (c != RSP_OK) {
    pmsg_error("bad response to set parameter command: %s\n", jtagmkII_get_rc(c));
    return -1;
  }

  return 0;
}


static void jtagmkII_display(const PROGRAMMER *pgm, const char *p) {
  unsigned char hw[4], fw[4];

  if (jtagmkII_getparm(pgm, PAR_HW_VERSION, hw) < 0 ||
      jtagmkII_getparm(pgm, PAR_FW_VERSION, fw) < 0)
    return;

  msg_info("%sM_MCU HW version: %d\n", p, hw[0]);
  msg_info("%sM_MCU FW version: %d.%02d\n", p, fw[1], fw[0]);
  msg_info("%sS_MCU HW version: %d\n", p, hw[1]);
  msg_info("%sS_MCU FW version: %d.%02d\n", p, fw[3], fw[2]);
  msg_info("%sSerial number   : %02x:%02x:%02x:%02x:%02x:%02x\n", p,
    PDATA(pgm)->serno[0], PDATA(pgm)->serno[1], PDATA(pgm)->serno[2],
    PDATA(pgm)->serno[3], PDATA(pgm)->serno[4], PDATA(pgm)->serno[5]);

  jtagmkII_print_parms1(pgm, p, stderr);

  return;
}


static void jtagmkII_print_parms1(const PROGRAMMER *pgm, const char *p, FILE *fp) {
  unsigned char vtarget[4], jtag_clock[4];
  char clkbuf[20];
  double clk;

  if (jtagmkII_getparm(pgm, PAR_OCD_VTARGET, vtarget) < 0)
    return;

  fmsg_out(fp, "%sVtarget         : %.1f V\n", p, b2_to_u16(vtarget) / 1000.0);

  if ((pgm->flag & PGM_FL_IS_JTAG)) {
    if (jtagmkII_getparm(pgm, PAR_OCD_JTAG_CLK, jtag_clock) < 0)
      return;

    if (jtag_clock[0] == 0) {
      strcpy(clkbuf, "6.4 MHz");
      clk = 6.4e6;
    } else if (jtag_clock[0] == 1) {
      strcpy(clkbuf, "2.8 MHz");
      clk = 2.8e6;
    } else if (jtag_clock[0] <= 5) {
      sprintf(clkbuf, "%.1f MHz", 5.35 / (double)jtag_clock[0]);
      clk = 5.35e6 / (double)jtag_clock[0];
    } else {
      sprintf(clkbuf, "%.1f kHz", 5.35e3 / (double)jtag_clock[0]);
      clk = 5.35e6 / (double)jtag_clock[0];

      fmsg_out(fp, "%sJTAG clock      : %s (%.1f us)\n", p, clkbuf, 1.0e6 / clk);
    }
  }

  return;
}

static void jtagmkII_print_parms(const PROGRAMMER *pgm, FILE *fp) {
  jtagmkII_print_parms1(pgm, "", fp);
}

static unsigned char jtagmkII_memtype(const PROGRAMMER *pgm, const AVRPART *p, unsigned long addr) {
  if (p->prog_modes & (PM_PDI | PM_UPDI)) {
    if (addr >= PDATA(pgm)->boot_start)
      return MTYPE_BOOT_FLASH;
    else
      return MTYPE_FLASH;
  } else {
    return MTYPE_FLASH_PAGE;
  }
}

static unsigned int jtagmkII_memaddr(const PROGRAMMER *pgm, const AVRPART *p, const AVRMEM *m, unsigned long addr) {
  /*
   * Xmega devices handled by V7+ firmware don't want to be told their
   * m->offset within the write memory command.
   */
  if (PDATA(pgm)->fwver >= 0x700 && (p->prog_modes & (PM_PDI | PM_UPDI))) {
    if (addr >= PDATA(pgm)->boot_start)
      /*
       * all memories but "flash" are smaller than boot_start anyway, so
       * no need for an extra check we are operating on "flash"
       */
      return addr - PDATA(pgm)->boot_start;
    else
      /* normal flash, or anything else */
      return addr;
  }
  /*
   * Old firmware, or non-Xmega device.  Non-Xmega (and non-AVR32)
   * devices always have an m->offset of 0, so we don't have to
   * distinguish them here.
   */
  return addr + m->offset;
}


#ifdef __OBJC__
#pragma mark -
#endif

static int jtagmkII_avr32_reset(const PROGRAMMER *pgm, unsigned char val,
                                unsigned char ret1, unsigned char ret2)
{
  int status;
  unsigned char buf[3], *resp;

  pmsg_notice("jtagmkII_avr32_reset(%2.2x)\n", val);

  buf[0] = CMND_GET_IR;
  buf[1] = 0x0C;
  status = jtagmkII_send(pgm, buf, 2);
  if(status < 0) return -1;

  status = jtagmkII_recv(pgm, &resp);
  if (status != 2 || resp[0] != 0x87 || resp[1] != ret1) {
    pmsg_notice("jtagmkII_avr32_reset(): "
      "Get_IR, expecting %2.2x but got %2.2x\n", ret1, resp[1]);

    //return -1;
  }

  buf[0] = CMND_GET_xxx;
  buf[1] = 5;
  buf[2] = val;
  status = jtagmkII_send(pgm, buf, 3);
  if(status < 0) return -1;

  status = jtagmkII_recv(pgm, &resp);
  if (status != 2 || resp[0] != 0x87 || resp[1] != ret2) {
    pmsg_notice("jtagmkII_avr32_reset(): "
      "Get_XXX, expecting %2.2x but got %2.2x\n", ret2, resp[1]);
    //return -1;
  }

  return 0;
}

// At init: AVR32_RESET_READ_IR | AVR32_RESET_READ_READ_CHIPINFO
static int jtagmkII_reset32(const PROGRAMMER *pgm, unsigned short flags) {
  int status, j, lineno;
  unsigned char *resp, buf[3];
  unsigned long val=0;

  pmsg_notice("jtagmkII_reset32(%2.2x)\n", flags);

  status = -1;

  // Happens at the start of a programming operation
  if(flags & AVR32_RESET_READ) {
    buf[0] = CMND_GET_IR;
    buf[1] = 0x11;
    status = jtagmkII_send(pgm, buf, 2);
    if(status < 0) {lineno = __LINE__; goto eRR;}

    status = jtagmkII_recv(pgm, &resp);
    if (status != 2 || resp[0] != 0x87 || resp[1] != 01)
      {lineno = __LINE__; goto eRR;};
  }

  if(flags & (AVR32_RESET_WRITE | AVR32_SET4RUNNING)) {
    // AVR_RESET(0x1F)
    status = jtagmkII_avr32_reset(pgm, 0x1F, 0x01, 0x00);
    if(status < 0) {lineno = __LINE__; goto eRR;}
    // AVR_RESET(0x07)
    status = jtagmkII_avr32_reset(pgm, 0x07, 0x11, 0x1F);
    if(status < 0) {lineno = __LINE__; goto eRR;}
  }

  //if(flags & AVR32_RESET_COMMON)
  {
    val = jtagmkII_read_SABaddr(pgm, AVR32_DS, 0x01);
    if(val != 0) {lineno = __LINE__; goto eRR;}
    val = jtagmkII_read_SABaddr(pgm, AVR32_DC, 0x01);
    if(val != 0) {lineno = __LINE__; goto eRR;}
  }

  if(flags & (AVR32_RESET_READ | AVR32_RESET_CHIP_ERASE)) {
    status = jtagmkII_write_SABaddr(pgm, AVR32_DC, 0x01,
                                    AVR32_DC_DBE | AVR32_DC_DBR);
    if(status < 0) return -1;
  }

  if(flags & (AVR32_RESET_WRITE | AVR32_SET4RUNNING)) {
    status = jtagmkII_write_SABaddr(pgm, AVR32_DC, 0x01,
             AVR32_DC_ABORT | AVR32_DC_RESET | AVR32_DC_DBE | AVR32_DC_DBR);
    if(status < 0) return -1;
    for(j=0; j<21; ++j) {
      val = jtagmkII_read_SABaddr(pgm, AVR32_DS, 0x01);
    }
    if(val != 0x04000000) {lineno = __LINE__; goto eRR;}

    // AVR_RESET(0x00)
    status = jtagmkII_avr32_reset(pgm, 0x00, 0x01, 0x07);
    if(status < 0) {lineno = __LINE__; goto eRR;}
  }
//  if(flags & (AVR32_RESET_READ | AVR32_RESET_WRITE))
  {
    for(j=0; j<2; ++j) {
      val = jtagmkII_read_SABaddr(pgm, AVR32_DS, 0x01);
      if(val == ERROR_SAB) {lineno = __LINE__; goto eRR;}
      if((val&0x05000020) != 0x05000020) {lineno = __LINE__; goto eRR;}
    }
  }

  //if(flags & (AVR32_RESET_READ | AVR32_RESET_WRITE | AVR32_RESET_CHIP_ERASE))
  {
    status = jtagmkII_write_SABaddr(pgm, AVR32_DINST, 0x01, 0xe7b00044);  // mtdr 272, R0
    if(status < 0) {lineno = __LINE__; goto eRR;}

    val = jtagmkII_read_SABaddr(pgm, AVR32_DCSR, 0x01);
    if(val != 0x00000001) {lineno = __LINE__; goto eRR;}

    val = jtagmkII_read_SABaddr(pgm, AVR32_DCCPU, 0x01);
    if(val != 0x00000000) {lineno = __LINE__; goto eRR;}
  }

  // Read chip configuration - common for all
  if(flags & (AVR32_RESET_READ | AVR32_RESET_WRITE | AVR32_RESET_CHIP_ERASE)) {
    for(j=0; j<2; ++j) {
      val = jtagmkII_read_SABaddr(pgm, AVR32_DS, 0x01);
      if(val == ERROR_SAB) {lineno = __LINE__; goto eRR;}
      if((val&0x05000020) != 0x05000020) {lineno = __LINE__; goto eRR;}
    }

    status = jtagmkII_write_SABaddr(pgm, AVR32_DINST, 0x01, 0xe7b00044);  // mtdr 272, R0
    if(status < 0) {lineno = __LINE__; goto eRR;}

    val = jtagmkII_read_SABaddr(pgm, AVR32_DCSR, 0x01);
    if(val != 0x00000001) {lineno = __LINE__; goto eRR;}

    val = jtagmkII_read_SABaddr(pgm, AVR32_DCCPU, 0x01);
    if(val != 0x00000000) {lineno = __LINE__; goto eRR;}

    status = jtagmkII_write_SABaddr(pgm, AVR32_DINST, 0x01, 0xe1b00040);  // mfsr R0, 256
    if(status < 0) {lineno = __LINE__; goto eRR;}

    status = jtagmkII_write_SABaddr(pgm, AVR32_DINST, 0x01, 0xe7b00044);  // mtdr 272, R0
    if(status < 0) {lineno = __LINE__; goto eRR;}

    val = jtagmkII_read_SABaddr(pgm, AVR32_DCSR, 0x01);
    if(val != 0x00000001) {lineno = __LINE__; goto eRR;}

    val = jtagmkII_read_SABaddr(pgm, AVR32_DCCPU, 0x01);
    if(val == ERROR_SAB) {lineno = __LINE__; goto eRR;}

    status = jtagmkII_write_SABaddr(pgm, AVR32_DCEMU, 0x01, 0x00000000);
    if(status < 0) {lineno = __LINE__; goto eRR;}

    status = jtagmkII_write_SABaddr(pgm, AVR32_DINST, 0x01, 0xe5b00045);  // mtdr R0, 276
    if(status < 0) {lineno = __LINE__; goto eRR;}

    val = jtagmkII_read_SABaddr(pgm, AVR32_DS, 0x01);
    if(val == ERROR_SAB) {lineno = __LINE__; goto eRR;}
    if((val&0x05000020) != 0x05000020) {lineno = __LINE__; goto eRR;}

    status = jtagmkII_write_SABaddr(pgm, AVR32_DINST, 0x01, 0xe7b00044);  // mtdr 272, R0
    if(status < 0) {lineno = __LINE__; goto eRR;}

    val = jtagmkII_read_SABaddr(pgm, AVR32_DCSR, 0x01);
    if(val != 0x00000001) {lineno = __LINE__; goto eRR;}

    val = jtagmkII_read_SABaddr(pgm, AVR32_DCCPU, 0x01);
    if(val != 0x00000000) {lineno = __LINE__; goto eRR;}

    status = jtagmkII_write_SABaddr(pgm, AVR32_DINST, 0x01, 0xe1b00041);  // mfsr R0, 260
    if(status < 0) {lineno = __LINE__; goto eRR;}
    status = jtagmkII_write_SABaddr(pgm, AVR32_DINST, 0x01, 0xe7b00044);  // mtdr 272, R0
    if(status < 0) {lineno = __LINE__; goto eRR;}

    val = jtagmkII_read_SABaddr(pgm, AVR32_DCSR, 0x01);
    if(val != 0x00000001) {lineno = __LINE__; goto eRR;}
    val = jtagmkII_read_SABaddr(pgm, AVR32_DCCPU, 0x01);
    if(val == ERROR_SAB) {lineno = __LINE__; goto eRR;}

    status = jtagmkII_write_SABaddr(pgm, AVR32_DCEMU, 0x01, 0x00000000);
    if(status < 0) {lineno = __LINE__; goto eRR;}
    status = jtagmkII_write_SABaddr(pgm, AVR32_DINST, 0x01, 0xe5b00045);  // mtdr R0, 276
    if(status < 0) {lineno = __LINE__; goto eRR;}

    val = jtagmkII_read_SABaddr(pgm, 0x00000010, 0x06); // need to recheck who does this ...
    if(val != 0x00000000) {lineno = __LINE__; goto eRR;}
  }

  if(flags & AVR32_RESET_CHIP_ERASE) {
    status = jtagmkII_avr32_reset(pgm, 0x1f, 0x01, 0x00);
    if(status < 0) {lineno = __LINE__; goto eRR;}
    status = jtagmkII_avr32_reset(pgm, 0x01, 0x11, 0x1f);
    if(status < 0) {lineno = __LINE__; goto eRR;}
  }

  if(flags & AVR32_SET4RUNNING) {
    status = jtagmkII_write_SABaddr(pgm, AVR32_DINST, 0x01, 0xe1b00014);  // mfsr R0, 80
    if(status < 0) {lineno = __LINE__; goto eRR;}

    status = jtagmkII_write_SABaddr(pgm, AVR32_DINST, 0x01, 0xe7b00044);  // mtdr 272, R0
    if(status < 0) {lineno = __LINE__; goto eRR;}

    val = jtagmkII_read_SABaddr(pgm, AVR32_DCSR, 0x01);
    if(val != 0x00000001) {lineno = __LINE__; goto eRR;}

    val = jtagmkII_read_SABaddr(pgm, AVR32_DCCPU, 0x01);
    if(val == ERROR_SAB) {lineno = __LINE__; goto eRR;}

    status = jtagmkII_write_SABaddr(pgm, AVR32_DCEMU, 0x01, 0x00000000);
    if(status < 0) {lineno = __LINE__; goto eRR;}

    status = jtagmkII_write_SABaddr(pgm, AVR32_DINST, 0x01, 0xe5b00045);  // mfdr R0, 276
    if(status < 0) {lineno = __LINE__; goto eRR;}

    val = jtagmkII_read_SABaddr(pgm, AVR32_DS, 0x01);
    if(val == ERROR_SAB) {lineno = __LINE__; goto eRR;}
    if((val&0x05000020) != 0x05000020) {lineno = __LINE__; goto eRR;}

    status = jtagmkII_write_SABaddr(pgm, AVR32_DINST, 0x01, 0xd623d703);  // retd
    if(status < 0) {lineno = __LINE__; goto eRR;}
  }

  return 0;

  eRR:
    pmsg_error("reset failed at line %d (status=%x val=%lx)\n", lineno, status, val);
    return -1;
}

static int jtagmkII_smc_init32(const PROGRAMMER *pgm) {
  int status, lineno;
  unsigned long val;

  // HMATRIX 0xFFFF1000
  status = jtagmkII_write_SABaddr(pgm, 0xffff1018, 0x05, 0x04000000);
  if (status < 0) {lineno = __LINE__; goto eRR;}
  status = jtagmkII_write_SABaddr(pgm, 0xffff1024, 0x05, 0x04000000);
  if (status < 0) {lineno = __LINE__; goto eRR;}
  status = jtagmkII_write_SABaddr(pgm, 0xffff1008, 0x05, 0x04000000);
  if (status < 0) {lineno = __LINE__; goto eRR;}
  status = jtagmkII_write_SABaddr(pgm, 0xffff1078, 0x05, 0x04000000);
  if (status < 0) {lineno = __LINE__; goto eRR;}
  status = jtagmkII_write_SABaddr(pgm, 0xffff1088, 0x05, 0x04000000);
  if (status < 0) {lineno = __LINE__; goto eRR;}

  status = jtagmkII_write_SABaddr(pgm, 0xffff1018, 0x05, 0x08000000);
  if (status < 0) {lineno = __LINE__; goto eRR;}
  status = jtagmkII_write_SABaddr(pgm, 0xffff1024, 0x05, 0x08000000);
  if (status < 0) {lineno = __LINE__; goto eRR;}
  status = jtagmkII_write_SABaddr(pgm, 0xffff1008, 0x05, 0x08000000);
  if (status < 0) {lineno = __LINE__; goto eRR;}
  status = jtagmkII_write_SABaddr(pgm, 0xffff1078, 0x05, 0x08000000);
  if (status < 0) {lineno = __LINE__; goto eRR;}
  status = jtagmkII_write_SABaddr(pgm, 0xffff1088, 0x05, 0x08000000);
  if (status < 0) {lineno = __LINE__; goto eRR;}

  status = jtagmkII_write_SABaddr(pgm, 0xffff1018, 0x05, 0x10000000);
  if (status < 0) {lineno = __LINE__; goto eRR;}
  status = jtagmkII_write_SABaddr(pgm, 0xffff1024, 0x05, 0x10000000);
  if (status < 0) {lineno = __LINE__; goto eRR;}
  status = jtagmkII_write_SABaddr(pgm, 0xffff1008, 0x05, 0x10000000);
  if (status < 0) {lineno = __LINE__; goto eRR;}
  status = jtagmkII_write_SABaddr(pgm, 0xffff1078, 0x05, 0x10000000);
  if (status < 0) {lineno = __LINE__; goto eRR;}
  status = jtagmkII_write_SABaddr(pgm, 0xffff1088, 0x05, 0x10000000);
  if (status < 0) {lineno = __LINE__; goto eRR;}

  status = jtagmkII_write_SABaddr(pgm, 0xffff1018, 0x05, 0x00020000);
  if (status < 0) {lineno = __LINE__; goto eRR;}
  status = jtagmkII_write_SABaddr(pgm, 0xffff1024, 0x05, 0x00020000);
  if (status < 0) {lineno = __LINE__; goto eRR;}
  status = jtagmkII_write_SABaddr(pgm, 0xffff1008, 0x05, 0x00020000);
  if (status < 0) {lineno = __LINE__; goto eRR;}
  status = jtagmkII_write_SABaddr(pgm, 0xffff1078, 0x05, 0x00020000);
  if (status < 0) {lineno = __LINE__; goto eRR;}
  status = jtagmkII_write_SABaddr(pgm, 0xffff1088, 0x05, 0x00020000);
  if (status < 0) {lineno = __LINE__; goto eRR;}

  status = jtagmkII_write_SABaddr(pgm, 0xffff1018, 0x05, 0x02000000);
  if (status < 0) {lineno = __LINE__; goto eRR;}
  status = jtagmkII_write_SABaddr(pgm, 0xffff1024, 0x05, 0x02000000);
  if (status < 0) {lineno = __LINE__; goto eRR;}
  status = jtagmkII_write_SABaddr(pgm, 0xffff1008, 0x05, 0x02000000);
  if (status < 0) {lineno = __LINE__; goto eRR;}
  status = jtagmkII_write_SABaddr(pgm, 0xffff1078, 0x05, 0x02000000);
  if (status < 0) {lineno = __LINE__; goto eRR;}
  status = jtagmkII_write_SABaddr(pgm, 0xffff1088, 0x05, 0x02000000);
  if (status < 0) {lineno = __LINE__; goto eRR;}

  status = jtagmkII_write_SABaddr(pgm, 0xfffe1c00, 0x05, 0x00010001);
  if (status < 0) {lineno = __LINE__; goto eRR;}
  status = jtagmkII_write_SABaddr(pgm, 0xfffe1c04, 0x05, 0x05070a0b);
  if (status < 0) {lineno = __LINE__; goto eRR;}
  status = jtagmkII_write_SABaddr(pgm, 0xfffe1c08, 0x05, 0x000b000c);
  if (status < 0) {lineno = __LINE__; goto eRR;}
  status = jtagmkII_write_SABaddr(pgm, 0xfffe1c0c, 0x05, 0x00031103);
  if (status < 0) {lineno = __LINE__; goto eRR;}

  // switchToClockSource
  val = jtagmkII_read_SABaddr(pgm, 0xffff0c28, 0x05);
  if (val != 0x00000000) {lineno = __LINE__; goto eRR;} // OSC 0
  status = jtagmkII_write_SABaddr(pgm, 0xffff0c28, 0x05, 0x0000607);
  if (status < 0) {lineno = __LINE__; goto eRR;}
  val = jtagmkII_read_SABaddr(pgm, 0xffff0c00, 0x05);
  if (val != 0x00000000) {lineno = __LINE__; goto eRR;} // PLL 0
  status = jtagmkII_write_SABaddr(pgm, 0xffff0c00, 0x05, 0x0000004);
  if (status < 0) {lineno = __LINE__; goto eRR;} // Power Manager
  status = jtagmkII_write_SABaddr(pgm, 0xffff0c00, 0x05, 0x0000005);
  if (status < 0) {lineno = __LINE__; goto eRR;}

  usleep(1000000);

  val = jtagmkII_read_SABaddr(pgm, 0xfffe1408, 0x05);
  if (val != 0x0000a001) {lineno = __LINE__; goto eRR;} // PLL 0

  // need a small delay to let clock stabliize
  usleep(50*1000);

  return 0;

  eRR:
    pmsg_error("init failed at line %d\n", lineno);
    return -1;
}


/*
 * initialize the AVR device and prepare it to accept commands
 */
static int jtagmkII_initialize32(const PROGRAMMER *pgm, const AVRPART *p) {
  int status, j;
  unsigned char buf[6], *resp;

  if (jtagmkII_setparm(pgm, PAR_DAISY_CHAIN_INFO, PDATA(pgm)->jtagchain) < 0) {
    pmsg_error("unable to setup JTAG chain\n");
    return -1;
  }

  free(PDATA(pgm)->flash_pagecache);
  free(PDATA(pgm)->eeprom_pagecache);
  if ((PDATA(pgm)->flash_pagecache = malloc(PDATA(pgm)->flash_pagesize)) == NULL) {
    pmsg_error("out of memory\n");
    return -1;
  }
  if ((PDATA(pgm)->eeprom_pagecache = malloc(PDATA(pgm)->eeprom_pagesize)) == NULL) {
    pmsg_error("out of memory\n");
    free(PDATA(pgm)->flash_pagecache);
    return -1;
  }
  PDATA(pgm)->flash_pageaddr = PDATA(pgm)->eeprom_pageaddr = (unsigned long)-1L;

  for(j=0; j<2; ++j) {
    buf[0] = CMND_GET_IR;
    buf[1] = 0x1;
    if(jtagmkII_send(pgm, buf, 2) < 0)
      return -1;
    status = jtagmkII_recv(pgm, &resp);
    if(status <= 0 || resp[0] != 0x87) {
      msg_notice2("\n");
      pmsg_error("timeout/error communicating with programmer (status %d)\n", status);
      return -1;
    }
    free(resp);

    memset(buf, 0, sizeof(buf));
    buf[0] = CMND_GET_xxx;
    buf[1] = 0x20;
    if(jtagmkII_send(pgm, buf, 6) < 0)
      return -1;
    status = jtagmkII_recv(pgm, &resp);
    if(status <= 0 || resp[0] != 0x87) {
      msg_notice2("\n");
      pmsg_error("timeout/error communicating with programmer (status %d)\n", status);
      return -1;
    }

    if (status != 5 ||
    resp[2] != p->signature[0] ||
    resp[3] != p->signature[1] ||
    resp[4] != p->signature[2]) {
      if (ovsigck) {
        pmsg_warning("expected signature for %s is %02X %02X %02X\n", p->desc,
          p->signature[0], p->signature[1], p->signature[2]);
      } else {
        pmsg_error("expected signature for %s is %02X %02X %02X\n", p->desc,
          p->signature[0], p->signature[1], p->signature[2]);
        imsg_error("double check chip or use -F to override this check\n");
        return -1;
      }
    }
    free(resp);
  }

  return 0;
}

static int jtagmkII_chip_erase32(const PROGRAMMER *pgm, const AVRPART *p_unused) {
  int status=0, loops;
  unsigned char *resp, buf[3], x, ret[4], *retP;
  unsigned long val=0;
  unsigned int lineno;

  pmsg_notice("jtagmkII_chip_erase32()\n");

  status = jtagmkII_reset32(pgm, AVR32_RESET_CHIP_ERASE);
  if(status != 0) {lineno = __LINE__; goto eRR;}

  // sequence of IR transitions
  ret[0] = 0x01;
  ret[1] = 0x05;
  ret[2] = 0x01;
  ret[3] = 0x00;

  retP = ret;
  for(loops=0; loops<1000; ++loops) {
    buf[0] = CMND_GET_IR;
    buf[1] = 0x0F;
    status = jtagmkII_send(pgm, buf, 2);
    if(status < 0) {lineno = __LINE__; goto eRR;}

    status = jtagmkII_recv(pgm, &resp);
    if (status != 2 || resp[0] != 0x87) {
      {lineno = __LINE__; goto eRR;}
    }
    x = resp[1];
    free(resp);
    if(x == *retP) ++retP;
    if(*retP == 0x00) break;
  }
  if(loops == 1000) {lineno = __LINE__; goto eRR;}

  status = jtagmkII_avr32_reset(pgm, 0x00, 0x01, 0x01);
  if(status < 0) {lineno = __LINE__; goto eRR;}

  val = jtagmkII_read_SABaddr(pgm, 0x00000010, 0x06);
  if(val != 0x00000000) {lineno = __LINE__; goto eRR;}

  // AVR32 "special"
  buf[0] = CMND_SET_PARAMETER;
  buf[1] = 0x03;
  buf[2] = 0x02;
  jtagmkII_send(pgm, buf, 3);
  status = jtagmkII_recv(pgm, &resp);
  if(status < 0 || resp[0] != RSP_OK) {lineno = __LINE__; goto eRR;}
  free(resp);

  return 0;

  eRR:
    pmsg_error("chip erase failed at line %d (status=%x val=%lx)\n", lineno, status, val);
    return -1;
}

static unsigned long jtagmkII_read_SABaddr(const PROGRAMMER *pgm, unsigned long addr,
                                           unsigned int prefix)
{
  unsigned char buf[6], *resp;
  int status;
  unsigned long val;
  unsigned long otimeout = serial_recv_timeout;

  serial_recv_timeout = 256;

  buf[0] = CMND_READ_SAB;
  buf[1] = prefix;
  u32_to_b4r(&buf[2], addr);

  if(jtagmkII_send(pgm, buf, 6) < 0)
    return ERROR_SAB;

  status = jtagmkII_recv(pgm, &resp);
  if(status <= 0 || resp[0] != 0x87) {
    msg_notice2("\n");
    pmsg_error("timeout/error communicating with programmer (status %d) resp=%x\n", status, resp[0]);
    serial_recv_timeout = otimeout;

    if(status > 0) {
      int i;
      msg_error("cmd: ");
      for(i=0; i<6; ++i)
        msg_error("%2.2x ", buf[i]);
      msg_error("\n");
      msg_error("Data: ");
      for(i=0; i<status; ++i)
        msg_error("%2.2x ", resp[i]);
      msg_error("\n");
    }
    return ERROR_SAB;
  }

  if(status != 5) {
    msg_notice2("\n");
    pmsg_error("wrong number of bytes (status %d)\n", status);
    serial_recv_timeout = otimeout;
    return ERROR_SAB;
  }

  val = b4_to_u32r(&resp[1]);
  free(resp);

  msg_notice2("\n");
  pmsg_notice("jtagmkII_read_SABaddr(): OCD Register %lx -> %4.4lx\n", addr, val);
  serial_recv_timeout = otimeout;
  return val;
}

static int jtagmkII_write_SABaddr(const PROGRAMMER *pgm, unsigned long addr,
                                  unsigned int prefix, unsigned long val)
{
  unsigned char buf[10], *resp;
  int status;

  buf[0] = CMND_WRITE_SAB;
  buf[1] = prefix;
  u32_to_b4r(&buf[2], addr);
  u32_to_b4r(&buf[6], val);

  if(jtagmkII_send(pgm, buf, 10) < 0)
    return -1;

  status = jtagmkII_recv(pgm, &resp);
  if(status <= 0 || resp[0] != RSP_OK) {
    msg_notice2("\n");
    pmsg_error("timeout/error communicating with programmer (status %d)\n", status);
    return -1;
  }

  msg_notice2("\n");
  pmsg_notice("jtagmkII_write_SABaddr(): OCD Register %lx -> %4.4lx\n", addr, val);

  return 0;
}

static int jtagmkII_open32(PROGRAMMER *pgm, const char *port) {
  int status;
  unsigned char buf[6], *resp;
  union pinfo pinfo;

  pmsg_notice2("jtagmkII_open32()\n");

  /*
   * The JTAG ICE mkII always starts with a baud rate of 19200 Bd upon
   * attaching.  If the config file or command-line parameters specify
   * a higher baud rate, we switch to it later on, after establishing
   * the connection with the ICE.
   */
  pinfo.serialinfo.baud = 19200;
  pinfo.serialinfo.cflags = SERIAL_8N1;

  /*
   * If the port name starts with "usb", divert the serial routines
   * to the USB ones.  The serial_open() function for USB overrides
   * the meaning of the "baud" parameter to be the USB device ID to
   * search for.
   */
  if (strncmp(port, "usb", 3) == 0) {
#if defined(HAVE_LIBUSB)
    serdev = &usb_serdev;
    pinfo.usbinfo.vid = USB_VENDOR_ATMEL;
    pinfo.usbinfo.flags = 0;
    pinfo.usbinfo.pid = USB_DEVICE_JTAGICEMKII;
    pgm->fd.usb.max_xfer = USBDEV_MAX_XFER_MKII;
    pgm->fd.usb.rep = USBDEV_BULK_EP_READ_MKII;
    pgm->fd.usb.wep = USBDEV_BULK_EP_WRITE_MKII;
    pgm->fd.usb.eep = 0;           /* no seperate EP for events */
#else
    msg_error("avrdude was compiled without usb support\n");
    return -1;
#endif
  }

  strcpy(pgm->port, port);
  if (serial_open(port, pinfo, &pgm->fd)==-1) {
    return -1;
  }

  /*
   * drain any extraneous input
   */
  jtagmkII_drain(pgm, 0);

  status = jtagmkII_getsync(pgm, -1);
  if(status < 0) return -1;

  // AVR32 "special"
  buf[0] = CMND_SET_PARAMETER;
  buf[1] = 0x2D;
  buf[2] = 0x03;
  jtagmkII_send(pgm, buf, 3);
  status = jtagmkII_recv(pgm, &resp);
  if(status < 0 || resp[0] != RSP_OK)
    return -1;
  free(resp);

  buf[1] = 0x03;
  buf[2] = 0x02;
  jtagmkII_send(pgm, buf, 3);
  status = jtagmkII_recv(pgm, &resp);
  if(status < 0 || resp[0] != RSP_OK)
    return -1;
  free(resp);

  buf[1] = 0x03;
  buf[2] = 0x04;
  jtagmkII_send(pgm, buf, 3);
  status = jtagmkII_recv(pgm, &resp);
  if(status < 0 || resp[0] != RSP_OK)
    return -1;
  free(resp);

  return 0;
}

static void jtagmkII_close32(PROGRAMMER * pgm)
{
  int status, lineno;
  unsigned char *resp, buf[3], c;
  unsigned long val=0;

  pmsg_notice2("jtagmkII_close32()\n");

  // AVR32 "special"
  buf[0] = CMND_SET_PARAMETER;
  buf[1] = 0x03;
  buf[2] = 0x02;
  jtagmkII_send(pgm, buf, 3);
  status = jtagmkII_recv(pgm, &resp);
  if(status < 0 || resp[0] != RSP_OK) {lineno = __LINE__; goto eRR;}
  free(resp);

  buf[0] = CMND_SIGN_OFF;
  pmsg_notice2("jtagmkII_close(): sending sign-off command: ");
  jtagmkII_send(pgm, buf, 1);

  status = jtagmkII_recv(pgm, &resp);
  if (status <= 0) {
    msg_notice2("\n");
    pmsg_error("timeout/error communicating with programmer (status %d)\n", status);
    return;
  }
  if (verbose >= 3) {
    msg_debug("\n");
    jtagmkII_prmsg(pgm, resp, status);
  } else
    msg_notice2("0x%02x (%d bytes msg)\n", resp[0], status);
  c = resp[0];
  free(resp);
  if (c != RSP_OK) {
    pmsg_error("bad response to sign-off command: %s\n", jtagmkII_get_rc(c));
  }

  ret:
    serial_close(&pgm->fd);
    pgm->fd.ifd = -1;
    return;

  eRR:
    pmsg_error("close failed at line %d (status=%x val=%lx)\n", lineno, status, val);
    goto ret;
}

static int jtagmkII_paged_load32(const PROGRAMMER *pgm, const AVRPART *p_unused, const AVRMEM *m,
  unsigned int page_size, unsigned int addr, unsigned int n_bytes) {

  unsigned int block_size;
  unsigned int maxaddr = addr + n_bytes;
  unsigned char cmd[7];
  unsigned char *resp;
  int lineno, status;
  unsigned long val=0;
  long otimeout = serial_recv_timeout;

  pmsg_notice2("jtagmkII_paged_load32(.., %s, %d, %d)\n", m->desc, page_size, n_bytes);

  serial_recv_timeout = 256;

  if(!(PDATA(pgm)->flags32 & FLAGS32_WRITE)) {
    status = jtagmkII_reset32(pgm, AVR32_RESET_READ);
    if(status != 0) {lineno = __LINE__; goto eRR;}
  }

  // Init SMC and set clocks
  if(!(PDATA(pgm)->flags32 & FLAGS32_INIT_SMC)) {
    status = jtagmkII_smc_init32(pgm);
    if(status != 0) {lineno = __LINE__; goto eRR;} // PLL 0
    PDATA(pgm)->flags32 |= FLAGS32_INIT_SMC;
  }

  //msg_error("\n pageSize=%d bytes=%d pages=%d m->offset=0x%x pgm->page_size %d\n",
  //        page_size, n_bytes, pages, m->offset, pgm->page_size);

  cmd[0] = CMND_READ_MEMORY32;
  cmd[1] = 0x40;
  cmd[2] = 0x05;

  for (; addr < maxaddr; addr += block_size) {
    block_size = maxaddr - addr < (unsigned int) pgm->page_size?
      maxaddr - addr: (unsigned int) pgm->page_size;
    pmsg_debug("jtagmkII_paged_load32(): "
      "block_size at addr %d is %d\n", addr, block_size);

    u32_to_b4r(cmd + 3, m->offset + addr);

    status = jtagmkII_send(pgm, cmd, 7);
    if(status<0) {lineno = __LINE__; goto eRR;}
    status = jtagmkII_recv(pgm, &resp);
    if(status<0) {lineno = __LINE__; goto eRR;}

    if (verbose >= 3) {
      msg_debug("\n");
      jtagmkII_prmsg(pgm, resp, status);
    } else
      msg_notice2("0x%02x (%d bytes msg)\n", resp[0], status);
    if (resp[0] != 0x87) {
      pmsg_error("bad response to write memory command: %s\n", jtagmkII_get_rc(resp[0]));
      free(resp);
      return -1;
    }
    memcpy(m->buf + addr, resp + 1, block_size);
    free(resp);

  }

  serial_recv_timeout = otimeout;

  status = jtagmkII_reset32(pgm, AVR32_SET4RUNNING);
  if(status < 0) {lineno = __LINE__; goto eRR;}

  return addr;

  eRR:
    serial_recv_timeout = otimeout;
    pmsg_error("paged load failed at line %d (status=%x val=%lx)\n", lineno, status, val);
    return -1;
}

static int jtagmkII_paged_write32(const PROGRAMMER *pgm, const AVRPART *p_unused , const AVRMEM *m,
  unsigned int page_size, unsigned int addr, unsigned int n_bytes) {

  unsigned int block_size;
  unsigned char *cmd=NULL;
  unsigned char *resp;
  int lineno, status, pages, sPageNum, pageNum, blocks;
  unsigned long val=0;
  unsigned long otimeout = serial_recv_timeout;
  unsigned int maxaddr = addr + n_bytes;

  serial_recv_timeout = 256;

  if(n_bytes == 0) return -1;

  status = jtagmkII_reset32(pgm, AVR32_RESET_WRITE);
  if(status != 0) {lineno = __LINE__; goto eRR;}
  PDATA(pgm)->flags32 |= FLAGS32_WRITE;

  pages = (n_bytes - addr - 1)/page_size + 1;
  sPageNum = addr/page_size;
  //msg_error("\n pageSize=%d bytes=%d pages=%d m->offset=0x%x pgm->page_size %d\n",
  //        page_size, n_bytes, pages, m->offset, pgm->page_size);

  // Before any errors can happen
  if ((cmd = malloc(pgm->page_size + 10)) == NULL) {
    pmsg_error("out of memory\n");
    return -1;
  }

  // Init SMC and set clocks
  if(!(PDATA(pgm)->flags32 & FLAGS32_INIT_SMC)) {
    status = jtagmkII_smc_init32(pgm);
    if(status != 0) {lineno = __LINE__; goto eRR;} // PLL 0
    PDATA(pgm)->flags32 |= FLAGS32_INIT_SMC;
  }

  // First unlock the pages
  for(pageNum=sPageNum; pageNum < pages; ++pageNum) {
    status =jtagmkII_flash_lock32(pgm, 0, pageNum);
    if(status < 0) {lineno = __LINE__; goto eRR;}
  }

  // Then erase them (guess could do this in the same loop above?)
  for(pageNum=sPageNum; pageNum < pages; ++pageNum) {
    status =jtagmkII_flash_erase32(pgm, pageNum);
    if(status < 0) {lineno = __LINE__; goto eRR;}
  }

  cmd[0] = CMND_WRITE_MEMORY32;
  u32_to_b4r(&cmd[1], 0x40000000);  // who knows
  cmd[5] = 0x5;

  for(pageNum=sPageNum; pageNum < pages; ++pageNum) {

    status = jtagmkII_flash_clear_pagebuffer32(pgm);
    if(status != 0) {lineno = __LINE__; goto eRR;}

    for(blocks=0; blocks<2; ++blocks) {
      block_size = maxaddr - addr < (unsigned int) pgm->page_size?
        maxaddr - addr: (unsigned int) pgm->page_size;
      pmsg_debug("jtagmkII_paged_write32(): "
        "block_size at addr %d is %d\n", addr, block_size);

      u32_to_b4r(cmd + 6, m->offset + addr);
      memset(cmd + 10, 0xff, pgm->page_size);
      memcpy(cmd + 10, m->buf + addr, block_size);

      status = jtagmkII_send(pgm, cmd, pgm->page_size + 10);
      if(status<0) {lineno = __LINE__; goto eRR;}
      status = jtagmkII_recv(pgm, &resp);
      if (status<0) {lineno = __LINE__; goto eRR;}

      if (verbose >= 3) {
        msg_debug("\n");
        jtagmkII_prmsg(pgm, resp, status);
      } else
        msg_notice2("0x%02x (%d bytes msg)\n", resp[0], status);
      if (resp[0] != RSP_OK) {
        pmsg_error("bad response to write memory command: %s\n", jtagmkII_get_rc(resp[0]));
        free(resp);
        free(cmd);
        return -1;
      }
      free(resp);

      addr += block_size;


    }
    status = jtagmkII_flash_write_page32(pgm, pageNum);
    if(status < 0) {lineno = __LINE__; goto eRR;}
  }
  serial_recv_timeout = otimeout;

  status = jtagmkII_reset32(pgm, AVR32_SET4RUNNING);  // AVR32_SET4RUNNING | AVR32_RELEASE_JTAG
  if(status < 0) {lineno = __LINE__; goto eRR;}

  free(cmd);
  return addr;

  eRR:
    serial_recv_timeout = otimeout;
    free(cmd);
    pmsg_error("paged write failed at line %d (status=%x val=%lx)\n", lineno, status, val);
    return -1;
}


static int jtagmkII_flash_lock32(const PROGRAMMER *pgm, unsigned char lock, unsigned int page) {
  int status, lineno, i;
  unsigned long val, cmd=0;

  for(i=0; i<256; ++i) {
    val = jtagmkII_read_SABaddr(pgm, AVR32_FLASHC_FSR, 0x05);
    if(val == ERROR_SAB) continue;
    if(val & AVR32_FLASHC_FSR_RDY) break;
  }
  if(val == ERROR_SAB) {lineno = __LINE__; goto eRR;}
  if(!(val&AVR32_FLASHC_FSR_RDY)) {lineno = __LINE__; goto eRR;} // Flash better be ready

  page <<= 8;
  cmd = AVR32_FLASHC_FCMD_KEY | page | (lock ? AVR32_FLASHC_FCMD_LOCK : AVR32_FLASHC_FCMD_UNLOCK);
  status = jtagmkII_write_SABaddr(pgm, AVR32_FLASHC_FCMD, 0x05, cmd);
  if (status < 0) {lineno = __LINE__; goto eRR;}

  return 0;

  eRR:
    pmsg_error("flash lock failed at line %d page %d cmd %8.8lx\n", lineno, page, cmd);
  return -1;
}

static int jtagmkII_flash_erase32(const PROGRAMMER *pgm, unsigned int page) {
  int status, lineno, i;
  unsigned long val=0, cmd=0, err=0;

  for(i=0; i<256; ++i) {
    val = jtagmkII_read_SABaddr(pgm, AVR32_FLASHC_FSR, 0x05);
    if(val == ERROR_SAB) continue;
    if(val & AVR32_FLASHC_FSR_RDY) break;
  }
  if(val == ERROR_SAB) {lineno = __LINE__; goto eRR;}
  if(!(val&AVR32_FLASHC_FSR_RDY)) {lineno = __LINE__; goto eRR;} // Flash better be ready

  page <<= 8;
  cmd = AVR32_FLASHC_FCMD_KEY | page | AVR32_FLASHC_FCMD_ERASE_PAGE;
  status = jtagmkII_write_SABaddr(pgm, AVR32_FLASHC_FCMD, 0x05, cmd);
  if (status < 0) {lineno = __LINE__; goto eRR;}

//msg_error("ERASE %x -> %x\n", cmd, AVR32_FLASHC_FCMD);

  err = 0;
  for(i=0; i<256; ++i) {
    val = jtagmkII_read_SABaddr(pgm, AVR32_FLASHC_FSR, 0x05);
    if(val == ERROR_SAB) continue;
    err |= val;
    if(val & AVR32_FLASHC_FSR_RDY) break;
  }
  if(val == ERROR_SAB) {lineno = __LINE__; goto eRR;}
  if(!(val & AVR32_FLASHC_FSR_RDY)) {lineno = __LINE__; goto eRR;}
  if(err & AVR32_FLASHC_FSR_ERR) {lineno = __LINE__; goto eRR;}

  return 0;

  eRR:
    pmsg_error("flash erase failed at line %d page %d cmd %8.8lx val %lx\n", lineno, page, cmd, val);
    return -1;
}

static int jtagmkII_flash_write_page32(const PROGRAMMER *pgm, unsigned int page) {
  int status, lineno, i;
  unsigned long val=0, cmd, err;

  page <<= 8;
  cmd = AVR32_FLASHC_FCMD_KEY | page | AVR32_FLASHC_FCMD_WRITE_PAGE;
  status = jtagmkII_write_SABaddr(pgm, AVR32_FLASHC_FCMD, 0x05, cmd);
  if (status < 0) {lineno = __LINE__; goto eRR;}

  err = 0;
  for(i=0; i<256; ++i) {
    val = jtagmkII_read_SABaddr(pgm, AVR32_FLASHC_FSR, 0x05);
    if(val == ERROR_SAB) continue;
    err |= val;
    if(val & AVR32_FLASHC_FSR_RDY) break;
  }
  if(val == ERROR_SAB) {lineno = __LINE__; goto eRR;}
  if(!(val & AVR32_FLASHC_FSR_RDY)) {lineno = __LINE__; goto eRR;}
  if(err & AVR32_FLASHC_FSR_ERR) {lineno = __LINE__; goto eRR;}

  return 0;

  eRR:
    pmsg_error("flash write failed at line %d page %d cmd %8.8lx val %lx\n", lineno, page, cmd, val);
    return -1;
}

static int jtagmkII_flash_clear_pagebuffer32(const PROGRAMMER *pgm) {
  int status, lineno, i;
  unsigned long val=0, cmd, err;

  cmd = AVR32_FLASHC_FCMD_KEY | AVR32_FLASHC_FCMD_CLEAR_PAGE_BUFFER;
  status = jtagmkII_write_SABaddr(pgm, AVR32_FLASHC_FCMD, 0x05, cmd);
  if (status < 0) {lineno = __LINE__; goto eRR;}

  err = 0;
  for(i=0; i<256; ++i) {
    val = jtagmkII_read_SABaddr(pgm, AVR32_FLASHC_FSR, 0x05);
    if(val == ERROR_SAB) continue;
    err |= val;
    if(val & AVR32_FLASHC_FSR_RDY) break;
  }
  if(val == ERROR_SAB) {lineno = __LINE__; goto eRR;}
  if(!(val & AVR32_FLASHC_FSR_RDY)) {lineno = __LINE__; goto eRR;}
  if(err & AVR32_FLASHC_FSR_ERR) {lineno = __LINE__; goto eRR;}

  return 0;

  eRR:
    pmsg_error("clear page buffer failed at line %d cmd %8.8lx val %lx\n", lineno, cmd, val);
    return -1;
}

#ifdef __OBJC__
#pragma mark -
#endif

const char jtagmkII_desc[] = "Atmel JTAG ICE mkII";

void jtagmkII_initpgm(PROGRAMMER *pgm) {
  strcpy(pgm->type, "JTAGMKII");

  /*
   * mandatory functions
   */
  pgm->initialize     = jtagmkII_initialize;
  pgm->display        = jtagmkII_display;
  pgm->enable         = jtagmkII_enable;
  pgm->disable        = jtagmkII_disable;
  pgm->program_enable = jtagmkII_program_enable_INFO;
  pgm->chip_erase     = jtagmkII_chip_erase;
  pgm->open           = jtagmkII_open;
  pgm->close          = jtagmkII_close;
  pgm->read_byte      = jtagmkII_read_byte;
  pgm->write_byte     = jtagmkII_write_byte;

  /*
   * optional functions
   */
  pgm->paged_write    = jtagmkII_paged_write;
  pgm->paged_load     = jtagmkII_paged_load;
  pgm->page_erase     = jtagmkII_page_erase;
  pgm->print_parms    = jtagmkII_print_parms;
  pgm->set_sck_period = jtagmkII_set_sck_period;
  pgm->parseextparams = jtagmkII_parseextparms;
  pgm->setup          = jtagmkII_setup;
  pgm->teardown       = jtagmkII_teardown;
  pgm->page_size      = 256;
  pgm->flag           = PGM_FL_IS_JTAG;
}

const char jtagmkII_dw_desc[] = "Atmel JTAG ICE mkII in debugWire mode";

void jtagmkII_dw_initpgm(PROGRAMMER *pgm) {
  strcpy(pgm->type, "JTAGMKII_DW");

  /*
   * mandatory functions
   */
  pgm->initialize     = jtagmkII_initialize;
  pgm->display        = jtagmkII_display;
  pgm->enable         = jtagmkII_enable;
  pgm->disable        = jtagmkII_disable;
  pgm->program_enable = jtagmkII_program_enable_INFO;
  pgm->chip_erase     = jtagmkII_chip_erase_dw;
  pgm->open           = jtagmkII_open_dw;
  pgm->close          = jtagmkII_close;
  pgm->read_byte      = jtagmkII_read_byte;
  pgm->write_byte     = jtagmkII_write_byte;

  /*
   * optional functions
   */
  pgm->paged_write    = jtagmkII_paged_write;
  pgm->paged_load     = jtagmkII_paged_load;
  pgm->print_parms    = jtagmkII_print_parms;
  pgm->setup          = jtagmkII_setup;
  pgm->teardown       = jtagmkII_teardown;
  pgm->page_size      = 256;
  pgm->flag           = PGM_FL_IS_DW;
}

const char jtagmkII_pdi_desc[] = "Atmel JTAG ICE mkII in PDI mode";

void jtagmkII_pdi_initpgm(PROGRAMMER *pgm) {
  strcpy(pgm->type, "JTAGMKII_PDI");

  /*
   * mandatory functions
   */
  pgm->initialize     = jtagmkII_initialize;
  pgm->display        = jtagmkII_display;
  pgm->enable         = jtagmkII_enable;
  pgm->disable        = jtagmkII_disable;
  pgm->program_enable = jtagmkII_program_enable_INFO;
  pgm->chip_erase     = jtagmkII_chip_erase;
  pgm->open           = jtagmkII_open_pdi;
  pgm->close          = jtagmkII_close;
  pgm->read_byte      = jtagmkII_read_byte;
  pgm->write_byte     = jtagmkII_write_byte;

  /*
   * optional functions
   */
  pgm->paged_write    = jtagmkII_paged_write;
  pgm->paged_load     = jtagmkII_paged_load;
  pgm->page_erase     = jtagmkII_page_erase;
  pgm->print_parms    = jtagmkII_print_parms;
  pgm->setup          = jtagmkII_setup;
  pgm->teardown       = jtagmkII_teardown;
  pgm->page_size      = 256;
  pgm->flag           = PGM_FL_IS_PDI;
}

const char jtagmkII_updi_desc[] = "Atmel JTAG ICE mkII in UPDI mode";

void jtagmkII_updi_initpgm(PROGRAMMER *pgm) {
  strcpy(pgm->type, "JTAGMKII_UPDI");

  /*
   * mandatory functions
   */
  pgm->initialize     = jtagmkII_initialize;
  pgm->display        = jtagmkII_display;
  pgm->enable         = jtagmkII_enable;
  pgm->disable        = jtagmkII_disable;
  pgm->program_enable = jtagmkII_program_enable_INFO;
  pgm->chip_erase     = jtagmkII_chip_erase;
  pgm->open           = jtagmkII_open_pdi;
  pgm->close          = jtagmkII_close;
  pgm->read_byte      = jtagmkII_read_byte;
  pgm->write_byte     = jtagmkII_write_byte;

  /*
   * optional functions
   */
  pgm->paged_write    = jtagmkII_paged_write;
  pgm->paged_load     = jtagmkII_paged_load;
  pgm->page_erase     = jtagmkII_page_erase;
  pgm->print_parms    = jtagmkII_print_parms;
  pgm->parseextparams = jtagmkII_parseextparms;
  pgm->setup          = jtagmkII_setup;
  pgm->teardown       = jtagmkII_teardown;
  pgm->page_size      = 256;
  pgm->flag           = PGM_FL_IS_PDI;
}

const char jtagmkII_dragon_desc[] = "Atmel AVR Dragon in JTAG mode";

void jtagmkII_dragon_initpgm(PROGRAMMER *pgm) {
  strcpy(pgm->type, "DRAGON_JTAG");

  /*
   * mandatory functions
   */
  pgm->initialize     = jtagmkII_initialize;
  pgm->display        = jtagmkII_display;
  pgm->enable         = jtagmkII_enable;
  pgm->disable        = jtagmkII_disable;
  pgm->program_enable = jtagmkII_program_enable_INFO;
  pgm->chip_erase     = jtagmkII_chip_erase;
  pgm->open           = jtagmkII_dragon_open;
  pgm->close          = jtagmkII_close;
  pgm->read_byte      = jtagmkII_read_byte;
  pgm->write_byte     = jtagmkII_write_byte;

  /*
   * optional functions
   */
  pgm->paged_write    = jtagmkII_paged_write;
  pgm->paged_load     = jtagmkII_paged_load;
  pgm->page_erase     = jtagmkII_page_erase;
  pgm->print_parms    = jtagmkII_print_parms;
  pgm->set_sck_period = jtagmkII_set_sck_period;
  pgm->parseextparams = jtagmkII_parseextparms;
  pgm->setup          = jtagmkII_setup;
  pgm->teardown       = jtagmkII_teardown;
  pgm->page_size      = 256;
  pgm->flag           = PGM_FL_IS_JTAG;
}

const char jtagmkII_dragon_dw_desc[] = "Atmel AVR Dragon in debugWire mode";

void jtagmkII_dragon_dw_initpgm(PROGRAMMER *pgm) {
  strcpy(pgm->type, "DRAGON_DW");

  /*
   * mandatory functions
   */
  pgm->initialize     = jtagmkII_initialize;
  pgm->display        = jtagmkII_display;
  pgm->enable         = jtagmkII_enable;
  pgm->disable        = jtagmkII_disable;
  pgm->program_enable = jtagmkII_program_enable_INFO;
  pgm->chip_erase     = jtagmkII_chip_erase_dw;
  pgm->open           = jtagmkII_dragon_open_dw;
  pgm->close          = jtagmkII_close;
  pgm->read_byte      = jtagmkII_read_byte;
  pgm->write_byte     = jtagmkII_write_byte;

  /*
   * optional functions
   */
  pgm->paged_write    = jtagmkII_paged_write;
  pgm->paged_load     = jtagmkII_paged_load;
  pgm->print_parms    = jtagmkII_print_parms;
  pgm->setup          = jtagmkII_setup;
  pgm->teardown       = jtagmkII_teardown;
  pgm->page_size      = 256;
  pgm->flag           = PGM_FL_IS_DW;
}

const char jtagmkII_avr32_desc[] = "Atmel JTAG ICE mkII in AVR32 mode";

void jtagmkII_avr32_initpgm(PROGRAMMER *pgm) {
  strcpy(pgm->type, "JTAGMKII_AVR32");

  /*
   * mandatory functions
   */
  pgm->initialize     = jtagmkII_initialize32;
  pgm->display        = jtagmkII_display;
  pgm->enable         = jtagmkII_enable;
  pgm->disable        = jtagmkII_disable;
  pgm->program_enable = jtagmkII_program_enable_INFO;
  pgm->chip_erase     = jtagmkII_chip_erase32;
  pgm->open           = jtagmkII_open32;
  pgm->close          = jtagmkII_close32;
  pgm->read_byte      = jtagmkII_read_byte;
  pgm->write_byte     = jtagmkII_write_byte;

  /*
   * optional functions
   */
  pgm->paged_write    = jtagmkII_paged_write32;
  pgm->paged_load     = jtagmkII_paged_load32;
  pgm->print_parms    = jtagmkII_print_parms;
  //pgm->set_sck_period = jtagmkII_set_sck_period;
  //pgm->parseextparams = jtagmkII_parseextparms;
  pgm->setup          = jtagmkII_setup;
  pgm->teardown       = jtagmkII_teardown;
  pgm->page_size      = 256;
  pgm->flag           = PGM_FL_IS_JTAG;
}

const char jtagmkII_dragon_pdi_desc[] = "Atmel AVR Dragon in PDI mode";

void jtagmkII_dragon_pdi_initpgm(PROGRAMMER *pgm) {
  strcpy(pgm->type, "DRAGON_PDI");

  /*
   * mandatory functions
   */
  pgm->initialize     = jtagmkII_initialize;
  pgm->display        = jtagmkII_display;
  pgm->enable         = jtagmkII_enable;
  pgm->disable        = jtagmkII_disable;
  pgm->program_enable = jtagmkII_program_enable_INFO;
  pgm->chip_erase     = jtagmkII_chip_erase;
  pgm->open           = jtagmkII_dragon_open_pdi;
  pgm->close          = jtagmkII_close;
  pgm->read_byte      = jtagmkII_read_byte;
  pgm->write_byte     = jtagmkII_write_byte;

  /*
   * optional functions
   */
  pgm->paged_write    = jtagmkII_paged_write;
  pgm->paged_load     = jtagmkII_paged_load;
  pgm->page_erase     = jtagmkII_page_erase;
  pgm->print_parms    = jtagmkII_print_parms;
  pgm->setup          = jtagmkII_setup;
  pgm->teardown       = jtagmkII_teardown;
  pgm->page_size      = 256;
  pgm->flag           = PGM_FL_IS_PDI;
}<|MERGE_RESOLUTION|>--- conflicted
+++ resolved
@@ -1424,16 +1424,9 @@
       }
     }
 
-<<<<<<< HEAD
     if (str_eq(extended_param, "help")) {
-      char *prg = (char *)ldata(lfirst(pgm->id));
-      msg_error("%s -c %s extended options:\n", progname, prg);
+      msg_error("%s -c %s extended options:\n", progname, pgmid);
       if (pgm->flag & PGM_FL_IS_JTAG)
-=======
-    else if (str_eq(extended_param, "help")) {
-      msg_error("%s -c %s extended options:\n", progname, pgmid);
-      if (str_eq(pgm->type, "JTAGMKII") || str_eq(pgm->type, "DRAGON_JTAG"))
->>>>>>> 77c1bfbf
         msg_error("  -xjtagchain=UB,UA,BB,BA Setup the JTAG scan chain order\n");
       if (pgm->flag & PGM_FL_IS_PDI)
         msg_error("  -xrtsdtr=low,high       Force RTS/DTR lines low or high state during programming\n");
