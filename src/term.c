/*
 * avrdude - A Downloader/Uploader for AVR device programmers
 * Copyright (C) 2000-2004  Brian S. Dean <bsd@bsdhome.com>
 *
 * This program is free software; you can redistribute it and/or modify
 * it under the terms of the GNU General Public License as published by
 * the Free Software Foundation; either version 2 of the License, or
 * (at your option) any later version.
 *
 * This program is distributed in the hope that it will be useful,
 * but WITHOUT ANY WARRANTY; without even the implied warranty of
 * MERCHANTABILITY or FITNESS FOR A PARTICULAR PURPOSE.  See the
 * GNU General Public License for more details.
 *
 * You should have received a copy of the GNU General Public License
 * along with this program. If not, see <http://www.gnu.org/licenses/>.
 */

/* $Id$ */

#include "ac_cfg.h"

#include <ctype.h>
#include <string.h>
#include <stdio.h>
#include <stddef.h>
#include <stdint.h>
#include <stdlib.h>
#include <stddef.h>
#include <stdarg.h>
#include <limits.h>
#include <unistd.h>
#include <errno.h>

#if defined(HAVE_LIBREADLINE)
#include <readline/readline.h>
#include <readline/history.h>

#ifdef _MSC_VER
#include "msvc/unistd.h"
#else
#include <unistd.h>
#endif

#ifdef WIN32
#include <windows.h>
#else
#include <sys/select.h>
#endif
#endif


#include "avrdude.h"
#include "term.h"

struct command {
  char *name;
  int (*func)(PROGRAMMER *pgm, AVRPART *p, int argc, char *argv[]);
  size_t fnoff;
  char *desc;
};


static int cmd_dump   (PROGRAMMER *pgm, AVRPART *p, int argc, char *argv[]);
static int cmd_write  (PROGRAMMER *pgm, AVRPART *p, int argc, char *argv[]);
static int cmd_flush  (PROGRAMMER *pgm, AVRPART *p, int argc, char *argv[]);
static int cmd_abort  (PROGRAMMER *pgm, AVRPART *p, int argc, char *argv[]);
static int cmd_erase  (PROGRAMMER *pgm, AVRPART *p, int argc, char *argv[]);
static int cmd_pgerase(PROGRAMMER *pgm, AVRPART *p, int argc, char *argv[]);
static int cmd_sig    (PROGRAMMER *pgm, AVRPART *p, int argc, char *argv[]);
static int cmd_part   (PROGRAMMER *pgm, AVRPART *p, int argc, char *argv[]);
static int cmd_help   (PROGRAMMER *pgm, AVRPART *p, int argc, char *argv[]);
static int cmd_quit   (PROGRAMMER *pgm, AVRPART *p, int argc, char *argv[]);
static int cmd_send   (PROGRAMMER *pgm, AVRPART *p, int argc, char *argv[]);
static int cmd_parms  (PROGRAMMER *pgm, AVRPART *p, int argc, char *argv[]);
static int cmd_vtarg  (PROGRAMMER *pgm, AVRPART *p, int argc, char *argv[]);
static int cmd_varef  (PROGRAMMER *pgm, AVRPART *p, int argc, char *argv[]);
static int cmd_fosc   (PROGRAMMER *pgm, AVRPART *p, int argc, char *argv[]);
static int cmd_sck    (PROGRAMMER *pgm, AVRPART *p, int argc, char *argv[]);
static int cmd_spi    (PROGRAMMER *pgm, AVRPART *p, int argc, char *argv[]);
static int cmd_pgm    (PROGRAMMER *pgm, AVRPART *p, int argc, char *argv[]);
static int cmd_verbose(PROGRAMMER *pgm, AVRPART *p, int argc, char *argv[]);
static int cmd_quell  (PROGRAMMER *pgm, AVRPART *p, int argc, char *argv[]);

#define _fo(x) offsetof(PROGRAMMER, x)

struct command cmd[] = {
  { "dump",  cmd_dump,  _fo(read_byte_cached),  "%s <memory> [<addr> | <addr> <len>]" },
  { "read",  cmd_dump,  _fo(read_byte_cached),  "alias for dump" },
  { "write", cmd_write, _fo(write_byte_cached), "write <memory> <addr> <data>[,] {<data>[,]}" },
  { "",      cmd_write, _fo(write_byte_cached), "write <memory> <addr> <len> <data>[,] {<data>[,]} ..." },
  { "flush", cmd_flush, _fo(flush_cache),       "synchronise flash & EEPROM writes with the device" },
  { "abort", cmd_abort, _fo(reset_cache),       "abort flash & EEPROM writes (reset the r/w cache)" },
  { "erase", cmd_erase, _fo(chip_erase_cached), "perform a chip erase" },
  { "pgerase", cmd_pgerase, _fo(page_erase),    "pgerase <memory> <addr>" },
  { "sig",   cmd_sig,   _fo(open),              "display device signature bytes" },
  { "part",  cmd_part,  _fo(open),              "display the current part information" },
  { "send",  cmd_send,  _fo(cmd),               "send a raw command: %s <b1> <b2> <b3> <b4>" },
  { "parms", cmd_parms, _fo(print_parms),       "display adjustable parameters" },
  { "vtarg", cmd_vtarg, _fo(set_vtarget),       "set <V[target]>" },
  { "varef", cmd_varef, _fo(set_varef),         "set <V[aref]>" },
  { "fosc",  cmd_fosc,  _fo(set_fosc),          "set <oscillator frequency>" },
  { "sck",   cmd_sck,   _fo(set_sck_period),    "set <SCK period>" },
  { "spi",   cmd_spi,   _fo(setpin),            "enter direct SPI mode" },
  { "pgm",   cmd_pgm,   _fo(setpin),            "return to programming mode" },
  { "verbose", cmd_verbose, _fo(open),          "change verbosity" },
  { "quell", cmd_quell, _fo(open),              "set quell level for progress bars" },
  { "help",  cmd_help,  _fo(open),              "show help message" },
  { "?",     cmd_help,  _fo(open),              "same as help" },
  { "quit",  cmd_quit,  _fo(open),              "quit after writing out cache for flash & EEPROM" },
  { "q",     cmd_quit,  _fo(open),              "abbreviation for quit" },
};

#define NCMDS ((int)(sizeof(cmd)/sizeof(struct command)))



static int spi_mode = 0;

static int nexttok(char *buf, char **tok, char **next) {
  unsigned char *q, *n;

  q = (unsigned char *) buf;
  while (isspace(*q))
    q++;

  /* isolate first token */
  n = q;
  uint8_t quotes = 0;
  while (*n && (!isspace(*n) || quotes)) {
    // Poor man's quote and escape processing
    if (*n == '"' || *n == '\'')
      quotes++;
    else if(*n == '\\' && n[1])
      n++;
    else if (isspace(*n) && (n > q+1) && (n[-1] == '"' || n[-1] == '\''))
      break;
    n++;
  }

  if (*n) {
    *n = 0;
    n++;
  }

  /* find start of next token */
  while (isspace(*n))
    n++;

  *tok  = (char *) q;
  *next = (char *) n;

  return 0;
}


static int hexdump_line(char *buffer, unsigned char *p, int n, int pad) {
  char *hexdata = "0123456789abcdef";
  char *b = buffer;
  int i = 0;
  int j = 0;

  for (i=0; i<n; i++) {
    if (i && ((i % 8) == 0))
      b[j++] = ' ';
    b[j++] = hexdata[(p[i] & 0xf0) >> 4];
    b[j++] = hexdata[(p[i] & 0x0f)];
    if (i < 15)
      b[j++] = ' ';
  }

  for (i=j; i<pad; i++)
    b[i] = ' ';

  b[i] = 0;

  for (i=0; i<pad; i++) {
    if (!((b[i] == '0') || (b[i] == ' ')))
      return 0;
  }

  return 1;
}


static int chardump_line(char *buffer, unsigned char *p, int n, int pad) {
  int i;
  unsigned char b[128];

  // Sanity check
  n = n < 1? 1: n > (int) sizeof b? (int) sizeof b: n;

  memcpy(b, p, n);
  for (int i = 0; i < n; i++)
    buffer[i] = isascii(b[i]) && isspace(b[i])? ' ':
      isascii(b[i]) && isgraph(b[i])? b[i]: '.';

  for (i = n; i < pad; i++)
    buffer[i] = ' ';

  buffer[i] = 0;

  return 0;
}


static int hexdump_buf(FILE *f, AVRMEM *m, int startaddr, unsigned char *buf, int len) {
  char dst1[80];
  char dst2[80];

  int addr = startaddr;
  unsigned char *p = (unsigned char *) buf;
  while (len) {
    int n = 16;
    if (n > len)
      n = len;
    if(addr + n > m->size)
      n = m->size - addr;

    hexdump_line(dst1, p, n, 48);
    chardump_line(dst2, p, n, 16);
    term_out("%0*x  %s  |%s|\n", m->size > 0x10000 ? 5: 4, addr, dst1, dst2);
    len -= n;
    addr += n;
    if (addr >= m->size)
      addr = 0;
    p += n;
  }

  return 0;
}


static int cmd_dump(PROGRAMMER *pgm, AVRPART *p, int argc, char *argv[]) {
  static struct mem_addr_len {
    int addr;
    int len;
    AVRMEM *mem;
  } read_mem[32];
  static int i;

  if ((argc < 2 && read_mem[0].mem == NULL) || argc > 4) {
    msg_error(
      "Usage: %s <memory> <addr> <len>\n"
      "       %s <memory> <addr>\n"
      "       %s <memory>\n",
      argv[0], argv[0], argv[0], argv[0], argv[0]);
    return -1;
  }

  enum { read_size = 256 };
  char *memtype;
  if(argc > 1)
    memtype = argv[1];
  else
    memtype = (char*)read_mem[i].mem->desc;
  AVRMEM *mem = avr_locate_mem(p, memtype);
  if (mem == NULL) {
    pmsg_error("(dump) %s memory type not defined for part %s\n", memtype, p->desc);
    return -1;
  }

  int maxsize = mem->size;
  if(maxsize <= 0) { // Sanity check
    pmsg_error("cannot read memory %s of size %d\n", mem->desc, maxsize);
    return -1;
  }

  // Iterate through the read_mem structs to find relevant address and length info
  for(i = 0; i < 32; i++) {
    if(read_mem[i].mem == NULL)
      read_mem[i].mem = mem;
    if(read_mem[i].mem == mem) {
      if(read_mem[i].len == 0)
        read_mem[i].len = maxsize > read_size? read_size: maxsize;
      break;
    }
  }

  if(i >= 32) { // Catch highly unlikely case
    pmsg_error("read_mem[] under-dimensioned; increase and recompile\n");
    return -1;
  }

  // Get start address if present
  char *end_ptr;
  if (argc >= 3 && strcmp(argv[2], "...") != 0) {
    int addr = strtol(argv[2], &end_ptr, 0);
    if(*end_ptr || (end_ptr == argv[2])) {
      pmsg_error("(dump) cannot parse address %s\n", argv[2]);
      return -1;
    }

    // Turn negative addr value (counting from top and down) into an actual memory address
    if (addr < 0)
      addr = maxsize + addr;

    if (addr < 0 || addr >= maxsize) {
      int digits = mem->size > 0x10000? 5: 4;
      pmsg_error("(dump) %s address %s is out of range [-0x%0*x, 0x%0*x]\n",
        mem->desc, argv[2], digits, maxsize, digits, maxsize-1);
      return -1;
    }
    read_mem[i].addr = addr;
  }

  // Get no. bytes to read if present
  if (argc >= 3) {
    if (strcmp(argv[argc - 1], "...") == 0) {
      if (argc == 3)
        read_mem[i].addr = 0;
      read_mem[i].len = maxsize - read_mem[i].addr;
    } else if (argc == 4) {
      int len = strtol(argv[3], &end_ptr, 0);
      if (*end_ptr || (end_ptr == argv[3])) {
        pmsg_error("(dump) cannot parse length %s\n", argv[3]);
        return -1;
      }
      // Turn negative len value (no. bytes from top of memory) into an actual length number
      if (len < 0)
        len = maxsize + len + 1 - read_mem[i].addr;

      if (len == 0)
        return 0;
      if (len < 0) {
        pmsg_error("(dump) invalid effective length %d\n", len);
        return -1;
      }
      read_mem[i].len = len;
    }
  }
  // Wrap around if the memory address is greater than the maximum size
  if(read_mem[i].addr >= maxsize)
    read_mem[i].addr = 0; // Wrap around

  // Trim len if nessary to prevent reading from the same memory address twice
  if (read_mem[i].len > maxsize)
    read_mem[i].len = maxsize;

  uint8_t *buf = malloc(read_mem[i].len);
  if (buf == NULL) {
    pmsg_error("(dump) out of memory\n");
    return -1;
  }

  if(argc < 4 && verbose)
    term_out(">>> %s %s 0x%x 0x%x\n", argv[0], read_mem[i].mem->desc, read_mem[i].addr, read_mem[i].len);

  report_progress(0, 1, "Reading");
  for (int j = 0; j < read_mem[i].len; j++) {
    int addr = (read_mem[i].addr + j) % mem->size;
    int rc = pgm->read_byte_cached(pgm, p, read_mem[i].mem, addr, &buf[j]);
    if (rc != 0) {
      report_progress(1, -1, NULL);
      pmsg_error("(dump) error reading %s address 0x%05lx of part %s\n", mem->desc, (long) read_mem[i].addr + j, p->desc);
      if (rc == -1)
        imsg_error("%*sread operation not supported on memory type %s\n", 7, "", mem->desc);
      free(buf);
      return -1;
    }
    report_progress(j, read_mem[i].len, NULL);
  }
  report_progress(1, 1, NULL);

  hexdump_buf(stdout, mem, read_mem[i].addr, buf, read_mem[i].len);
  term_out("\n");

  free(buf);

  read_mem[i].addr = (read_mem[i].addr + read_mem[i].len) % maxsize;

  return 0;
}


static size_t maxstrlen(int argc, char **argv) {
  size_t max = 0;

  for(int i=0; i<argc; i++)
    if(strlen(argv[i]) > max)
      max = strlen(argv[i]);

  return max;
}


// Change data item p of size bytes from big endian to little endian and vice versa
static void change_endian(void *p, int size) {
  uint8_t tmp, *w = p;

  for(int i=0; i<size/2; i++)
    tmp = w[i], w[i] = w[size-i-1], w[size-i-1] = tmp;
}


// Looks like a double mantissa in hex or dec notation
static int is_mantissa_only(char *p) {
  char *digs;

  if(*p == '+' || *p == '-')
    p++;

  if(*p == '0' && (p[1] == 'x' || p[1] == 'X')) {
    p += 2;
    digs = "0123456789abcdefABCDEF";
  } else
    digs = "0123456789";

  if(!*p)
    return 0;

  while(*p)
    if(!strchr(digs, *p++))
      return 0;

  return 1;
}


static int cmd_write(PROGRAMMER *pgm, AVRPART *p, int argc, char *argv[]) {
  if (argc < 3) {
    msg_error(
      "Usage: write <memory> <addr> <data>[,] {<data>[,]}\n"
      "       write <memory> <addr> <len> <data>[,] {<data>[,]} ...\n"
      "       write <memory> <data>\n"
      "\n"
      "Ellipsis ... writes <len> bytes padded by repeating the last <data> item.\n"
      "\n"
      "<data> can be hexadecimal, octal or decimal integers, floating point numbers\n"
      "or C-style strings and characters. For integers, an optional case-insensitive\n"
      "suffix specifies the data size: HH 8 bit, H/S 16 bit, L 32 bit, LL 64 bit.\n"
      "Suffix D indicates a 64-bit double, F a 32-bit float, whilst a floating point\n"
      "number without suffix defaults to 32-bit float. Hexadecimal floating point\n"
      "notation is supported. An ambiguous trailing suffix, eg, 0x1.8D, is read as\n"
      "no-suffix float where D is part of the mantissa; use a zero exponent 0x1.8p0D\n"
      "to clarify.\n"
      "\n"
      "An optional U suffix makes integers unsigned. Ordinary 0x hex integers are\n"
      "always treated as unsigned. +0x or -0x hex numbers are treated as signed\n"
      "unless they have a U suffix. Unsigned integers cannot be larger than 2^64-1.\n"
      "If n is an unsigned integer then -n is also a valid unsigned integer as in C.\n"
      "Signed integers must fall into the [-2^63, 2^63-1] range or a correspondingly\n"
      "smaller range when a suffix specifies a smaller type.\n"
      "\n"
      "Ordinary 0x hex integers with n hex digits (counting leading zeros) use the\n"
      "smallest size of one, two, four and eight bytes that can accommodate any\n"
      "n-digit hex integer. If an integer suffix specifies a size explicitly the\n"
      "corresponding number of least significant bytes are written, and a warning\n"
      "shown if the number does not fit into the desired representation. Otherwise,\n"
      "unsigned integers occupy the smallest of one, two, four or eight bytes\n"
      "needed. Signed numbers are allowed to fit into the smallest signed or\n"
      "smallest unsigned representation: For example, 255 is stored as one byte as\n"
      "255U would fit in one byte, though as a signed number it would not fit into a\n"
      "one-byte interval [-128, 127]. The number -1 is stored in one byte whilst -1U\n"
      "needs eight bytes as it is the same as 0xFFFFffffFFFFffffU.\n"
    );
    return -1;
  }

  int i;
  uint8_t write_mode;           // Operation mode, "standard" or "fill"
  uint8_t start_offset;         // Which argc argument
  int len;                      // Number of bytes to write to memory
  char *memtype = argv[1];      // Memory name string
  AVRMEM *mem = avr_locate_mem(p, memtype);
  if (mem == NULL) {
    pmsg_error("(write) %s memory type not defined for part %s\n", memtype, p->desc);
    return -1;
  }
  int maxsize = mem->size;

<<<<<<< HEAD
  char *end_ptr;
  int addr = strtol(argv[2], &end_ptr, 0);
  if (*end_ptr || (end_ptr == argv[2])) {
    pmsg_error("(write) cannot parse address %s\n", argv[2]);
    return -1;
  }

  // Turn negative addr value (counting from top and down) into an actual memory address
  if (addr < 0)
    addr = maxsize + addr;
=======
  if (argc == 3 && maxsize > 1) {
    pmsg_error("(write) no start address specified for memory %s\n"
      "Please specify a start address for memories greater than 1 byte in size\n",
      memtype);
    return -1;
  }

  char *end_ptr;
  int addr = 0;
  if(argc >= 4) {
    addr = strtoul(argv[2], &end_ptr, 0);
    if (*end_ptr || (end_ptr == argv[2])) {
      pmsg_error("(write) cannot parse address %s\n", argv[2]);
      return -1;
    }
  }
>>>>>>> 7a8d2576

  if (addr < 0 || addr >= maxsize) {
    int digits = maxsize > 0x10000? 5: 4;
    pmsg_error("(write) %s address 0x%0*x is out of range [-0x%0*x, 0x%0*x]\n",
      mem->desc, digits, addr, digits, maxsize, digits, maxsize-1);
    return -1;
  }

  // Allocate a buffer guaranteed to be large enough
  uint8_t *buf = calloc(mem->size + 8 + maxstrlen(argc-3, argv+3)+1, sizeof(uint8_t));
  if (buf == NULL) {
    pmsg_error("(write) out of memory\n");
    return -1;
  }

  // Find the first argument to write to flash and how many arguments to parse and write
  if (strcmp(argv[argc - 1], "...") == 0) {
    write_mode = WRITE_MODE_FILL;
    start_offset = 4;
    len = strtol(argv[3], &end_ptr, 0);
    if (*end_ptr || (end_ptr == argv[3])) {
      pmsg_error("(write ...) cannot parse length %s\n", argv[3]);
      free(buf);
      return -1;
    }
    // Turn negative len value (no. bytes from top of memory) into an actual length number
    if (len < 0)
      len = maxsize + len - addr + 1;
    if (len == 0)
      return 0;
    if (len < 0 || len > maxsize - addr) {
      pmsg_error("(write ...) effective %s start address 0x%0*x and effective length %d not compatible with memory size %d\n",
        mem->desc, maxsize > 0x10000? 5: 4, addr, len, maxsize);
      return -1;
    }
  } else {
    write_mode = WRITE_MODE_STANDARD;
    // With no user specified start address, data starts at argv[2]
    // With user specified start address, data starts at a argv[3]
    if(argc == 3)
      start_offset = 2;
    else
      start_offset = 3;
    len = argc - start_offset;
  }

  // Structure related to data that is being written to memory
  struct Data {
    // Data info
    int bytes_grown;
    uint8_t size;
    char *str_ptr;
    // Data union
    union {
      float f;
      double d;
      int64_t ll;
      uint64_t ull;
      uint8_t a[8];
    };
  } data = {
    .bytes_grown = 0,
    .size        = 0,
    .str_ptr     = NULL,
    .ull         = 1
  };

  if(sizeof(long long) != sizeof(int64_t) || (data.a[0]^data.a[7]) != 1)
    pmsg_error("(write) assumption on data types not met? "
      "Check source and recompile\n");
  bool is_big_endian = data.a[7];

  for (i = start_offset; i < len + start_offset; i++) {
    // Handle the next argument
    if (i < argc - start_offset + 3) {
      char *argi = argv[i];
      size_t arglen = strlen(argi);

      data.size = 0;

      // Free string pointer if already allocated
      if(data.str_ptr) {
        free(data.str_ptr);
        data.str_ptr = NULL;
      }

      // Remove trailing comma to allow cut and paste of lists
      if(arglen > 0 && argi[arglen-1] == ',')
        argi[--arglen] = 0;

      // Try integers and assign data size
      errno = 0;
      data.ull = strtoull(argi, &end_ptr, 0);
      if (!(end_ptr == argi || errno)) {
        unsigned int nu=0, nl=0, nh=0, ns=0, nx=0;
        char *p;

        // Parse suffixes: ULL, LL, UL, L ... UHH, HH
        for(p=end_ptr; *p; p++)
          switch(toupper(*p)) {
          case 'U': nu++; break;
          case 'L': nl++; break;
          case 'H': nh++; break;
          case 'S': ns++; break;
          default: nx++;
          }

        if(nx==0 && nu<2 && nl<3 && nh<3 && ns<2) { // Could be valid integer suffix
          if(nu==0 || toupper(*end_ptr) == 'U' || toupper(p[-1]) == 'U') { // If U, then must be at start or end
            bool is_hex = strncasecmp(argi, "0x", 2) == 0; // Ordinary hex: 0x... without explicit +/- sign
            bool is_signed = !(nu || is_hex);              // Neither explicitly unsigned nor ordinary hex
            bool is_outside_int64_t = 0;
            bool is_out_of_range = 0;
            int nhexdigs = p-argi-2;

            if(is_signed) {     // Is input in range for int64_t?
              errno = 0; (void) strtoll(argi, NULL, 0);
              is_outside_int64_t = errno == ERANGE;
            }

            if(nl==0 && ns==0 && nh==0) { // No explicit data size
              // Ordinary hex numbers have implicit size given by number of hex digits, including leading zeros
              if(is_hex) {
                data.size = nhexdigs > 8? 8: nhexdigs > 4? 4: nhexdigs > 2? 2: 1;

              } else if(is_signed) {
                // Smallest size that fits signed or unsigned (asymmetric to meet user expectation)
                data.size =
                  is_outside_int64_t? 8:
                  data.ll < INT32_MIN || data.ll > (long long) UINT32_MAX? 8:
                  data.ll < INT16_MIN || data.ll > (long long) UINT16_MAX? 4:
                  data.ll < INT8_MIN  || data.ll > (long long) UINT8_MAX? 2: 1;

              } else {
                // Smallest size that fits unsigned representation
                data.size =
                  data.ull > UINT32_MAX? 8:
                  data.ull > UINT16_MAX? 4:
                  data.ull > UINT8_MAX? 2: 1;
              }
            } else if(nl==0 && nh==2 && ns==0) { // HH
              data.size = 1;
              if(is_outside_int64_t || (is_signed && (data.ll < INT8_MIN  || data.ll > INT8_MAX))) {
                is_out_of_range = 1;
                data.ll = (int8_t) data.ll;
              }
            } else if(nl==0 && ((nh==1 && ns==0) || (nh==0 && ns==1))) { // H or S
              data.size = 2;
              if(is_outside_int64_t || (is_signed && (data.ll < INT16_MIN  || data.ll > INT16_MAX))) {
                is_out_of_range = 1;
                data.ll = (int16_t) data.ll;
              }
            } else if(nl==1 && nh==0 && ns==0) { // L
              data.size = 4;
              if(is_outside_int64_t || (is_signed && (data.ll < INT32_MIN  || data.ll > INT32_MAX))) {
                is_out_of_range = 1;
                data.ll = (int32_t) data.ll;
              }
            } else if(nl==2 && nh==0 && ns==0) { // LL
              data.size = 8;
              if(is_outside_int64_t || is_signed)
                is_out_of_range = 1;
            }

            if(is_out_of_range)
              pmsg_error("(write) %s out of int%d_t range, "
                "interpreted as %d-byte %lld; consider 'U' suffix\n", argi, data.size*8, data.size, (long long int) data.ll);
          }
        }
      }

      if(!data.size) {          // Try double now that input was rejected as integer
        data.d = strtod(argi, &end_ptr);
        if (end_ptr != argi && toupper(*end_ptr) == 'D' && end_ptr[1] == 0)
          data.size = 8;
      }

      if(!data.size) {          // Try float
        data.f = strtof(argi, &end_ptr);
        if (end_ptr != argi && toupper(*end_ptr) == 'F' && end_ptr[1] == 0)
          data.size = 4;
        if (end_ptr != argi && *end_ptr == 0) // No suffix defaults to float but ...
          // ... do not accept valid mantissa-only floats that are integer rejects (eg, 078 or ULL overflows)
          if (!is_mantissa_only(argi))
            data.size = 4;
      }

      if(!data.size && arglen > 1) { // Try C-style string or single character
        if ((*argi == '\'' && argi[arglen-1] == '\'') || (*argi == '\"' && argi[arglen-1] == '\"')) {
          char *s = calloc(arglen-1, 1);
          if (s == NULL) {
            pmsg_error("(write str) out of memory\n");
            free(buf);
            return -1;
          }
          // Strip start and end quotes, and unescape C string
          strncpy(s, argi+1, arglen-2);
          cfg_unescape(s, s);
          if (*argi == '\'') {  // Single C-style character
            if(*s && s[1])
              pmsg_error("(write) only using first character of %s\n", argi);
            data.ll = *s;
            data.size = 1;
            free(s);
          } else {              // C-style string
            data.str_ptr = s;
          }
        }
      }

      if(!data.size && !data.str_ptr) {
        pmsg_error("(write) cannot parse data %s\n", argi);
        free(buf);
        return -1;
      }

      // Assume endianness is the same for double and int, and ensure little endian representation
      if(is_big_endian && data.size > 1)
        change_endian(data.a, data.size);
    }

    if(data.str_ptr) {
      for(size_t j = 0; j < strlen(data.str_ptr); j++)
        buf[i - start_offset + data.bytes_grown++] = (uint8_t)data.str_ptr[j];
    } else if(data.size > 0) {
      for(int k=0; k<data.size; k++)
        buf[i - start_offset + data.bytes_grown + k] = data.a[k];
      data.bytes_grown += data.size-1;
    }

    // Make sure buf does not overflow
    if (i - start_offset + data.bytes_grown > maxsize)
      break;
  }

  // When in "fill" mode, the maximum size is already predefined
  if (write_mode == WRITE_MODE_FILL)
    data.bytes_grown = 0;

  if ((addr + len + data.bytes_grown) > maxsize) {
    pmsg_error("(write) selected address and # bytes exceed "
      "range for %s memory\n", memtype);
    free(buf);
    return -1;
  }

  if(data.str_ptr)
    free(data.str_ptr);

  pmsg_notice2("(write) writing %d byte%s starting from address 0x%02lx",
    len + data.bytes_grown, update_plural(len + data.bytes_grown), (long) addr);
  if (write_mode == WRITE_MODE_FILL)
    msg_notice2("; remaining space filled with %s", argv[argc - 2]);
  msg_notice2("\n");

  pgm->err_led(pgm, OFF);
  bool werror = false;
  report_progress(0, 1, avr_has_paged_access(pgm, mem)? "Caching": "Writing");
  for (i = 0; i < len + data.bytes_grown; i++) {
    int rc = pgm->write_byte_cached(pgm, p, mem, addr+i, buf[i]);
    if (rc == LIBAVRDUDE_SOFTFAIL) {
      pmsg_warning("(write) programmer write protects %s address 0x%04x\n", mem->desc, addr+i);
    } else if(rc) {
      pmsg_error("(write) error writing 0x%02x at 0x%05lx, rc=%d\n", buf[i], (long) addr+i, (int) rc);
      if (rc == -1)
        imsg_error("%*swrite operation not supported on memory type %s\n", 8, "", mem->desc);
      werror = true;
    } else {
      uint8_t b;
      rc = pgm->read_byte_cached(pgm, p, mem, addr+i, &b);
      if (b != buf[i]) {
        pmsg_error("(write) verification error writing 0x%02x at 0x%05lx cell=0x%02x\n", buf[i], (long) addr+i, b);
        werror = true;
      }
   }

    if (werror)
      pgm->err_led(pgm, ON);

    report_progress(i, len + data.bytes_grown, NULL);
  }
  report_progress(1, 1, NULL);

  free(buf);

  return 0;
}


static int cmd_flush(PROGRAMMER *pgm, AVRPART *p, int ac, char *av[]) {
  pgm->flush_cache(pgm, p);
  return 0;
}


static int cmd_abort(PROGRAMMER *pgm, AVRPART *p, int ac, char *av[]) {
  pgm->reset_cache(pgm, p);
  return 0;
}


static int cmd_send(PROGRAMMER *pgm, AVRPART *p, int argc, char *argv[]) {
  unsigned char cmd[4], res[4];
  char *e;
  int i;
  int len;

  if (spi_mode && (pgm->spi == NULL)) {
    pmsg_error("(send) the %s programmer does not support direct SPI transfers\n", pgm->type);
    return -1;
  }


  if ((argc > 5) || ((argc < 5) && (!spi_mode))) {
    msg_error(spi_mode?
      "Usage: send <byte1> [<byte2> [<byte3> [<byte4>]]]\n":
      "Usage: send <byte1> <byte2> <byte3> <byte4>\n");
    return -1;
  }

  /* number of bytes to write at the specified address */
  len = argc - 1;

  /* load command bytes */
  for (i=1; i<argc; i++) {
    cmd[i-1] = strtoul(argv[i], &e, 0);
    if (*e || (e == argv[i])) {
      pmsg_error("(send) cannot parse byte %s\n", argv[i]);
      return -1;
    }
  }

  pgm->err_led(pgm, OFF);

  if (spi_mode)
    pgm->spi(pgm, cmd, res, argc-1);
  else
    pgm->cmd(pgm, cmd, res);

  /*
   * display results
   */
  term_out("results:");
  for (i=0; i<len; i++)
    term_out(" %02x", res[i]);
  term_out("\n\n");

  return 0;
}


static int cmd_erase(PROGRAMMER *pgm, AVRPART *p, int argc, char *argv[]) {
  if (argc > 4 || argc == 3) {
    msg_error("Usage: erase <memory> <addr> <len>\n");
    return -1;
  }

  if (argc > 1) {
    char *memtype = argv[1];
    AVRMEM *mem = avr_locate_mem(p, memtype);
    if (mem == NULL) {
      pmsg_error("(erase) %s memory type not defined for part %s\n", argv[1], p->desc);
      return -1;
    }
    char *args[] = {"write", memtype, "", "", "0xff", "...", NULL};
    // erase <mem>
    if (argc == 2) {
      args[2] = "0";
      args[3] = "-1";
    }
    // erase <mem> <addr> <len>
    else {
      args[2] = argv[2];
      args[3] = argv[3];
    }
    return cmd_write(pgm, p, 6, args);
  }

  term_out("erasing chip ...\n");

  // Erase chip and clear cache
  int rc = pgm->chip_erase_cached(pgm, p);

  if(rc == LIBAVRDUDE_SOFTFAIL) {
    pmsg_info("(erase) emulating chip erase by writing 0xff to flash ");
    AVRMEM *flm = avr_locate_mem(p, "flash");
    if(!flm) {
      msg_error("but flash not defined for part %s?\n", p->desc);
      return -1;
    }
    int addr, beg = 0, end = flm->size-1;
    if(pgm->readonly) {
      for(addr=beg; addr < flm->size; addr++)
        if(!pgm->readonly(pgm, p, flm, addr)) {
          beg = addr;
          break;
        }
      if(addr >= flm->size) {
        msg_info("but all flash is write protected\n");
        return 0;
      }
      for(addr=end; addr >= 0; addr--)
        if(!pgm->readonly(pgm, p, flm, addr)) {
          end = addr;
          break;
        }
    }

    msg_info("[0x%04x, 0x%04x]; undo with abort\n", beg, end);
    for(int addr=beg; addr <= end; addr++)
      if(!pgm->readonly || !pgm->readonly(pgm, p, flm, addr))
        if(pgm->write_byte_cached(pgm, p, flm, addr, 0xff) == -1)
          return -1;
    return 0;
  }

  if(rc) {
    pmsg_error("(erase) programmer %s failed erasing the chip\n", (char *) ldata(lfirst(pgm->id)));
    return -1;
  }

  return 0;
}


static int cmd_pgerase(PROGRAMMER *pgm, AVRPART *p, int argc, char *argv[]) {
  if(argc < 3) {
    msg_error("Usage: pgerase <memory> <addr>\n");
    return -1;
  }

  char *memtype = argv[1];
  AVRMEM *mem = avr_locate_mem(p, memtype);
  if(!mem) {
    pmsg_error("(pgerase) %s memory type not defined for part %s\n", memtype, p->desc);
    return -1;
  }
  if(!avr_has_paged_access(pgm, mem)) {
    pmsg_error("(pgerase) %s memory cannot be paged addressed by %s\n", memtype, (char *) ldata(lfirst(pgm->id)));
    return -1;
  }

  int maxsize = mem->size;

  char *end_ptr;
  int addr = strtoul(argv[2], &end_ptr, 0);
  if(*end_ptr || (end_ptr == argv[2])) {
    pmsg_error("(pgerase) cannot parse address %s\n", argv[2]);
    return -1;
  }

  if (addr < 0 || addr >= maxsize) {
    pmsg_error("(pgerase) %s address 0x%05x is out of range [0, 0x%05x]\n", mem->desc, addr, maxsize-1);
    return -1;
  }

  if(pgm->page_erase_cached(pgm, p, mem, (unsigned int) addr) < 0) {
    pmsg_error("(pgerase) unable to erase %s page at 0x%05x\n", mem->desc, addr);
    return -1;
  }

  return 0;
}


static int cmd_part(PROGRAMMER *pgm, AVRPART *p, int argc, char *argv[]) {
  term_out("\n");
  avr_display(stdout, p, "", 0);
  term_out("\n");

  return 0;
}


static int cmd_sig(PROGRAMMER *pgm, AVRPART *p, int argc, char *argv[]) {
  int i;
  int rc;
  AVRMEM *m;

  rc = avr_signature(pgm, p);
  if (rc != 0) {
    pmsg_error("(sig) error reading signature data, rc=%d\n", rc);
  }

  m = avr_locate_mem(p, "signature");
  if (m == NULL) {
    pmsg_error("(sig) signature data not defined for device %s\n", p->desc);
  }
  else {
    term_out("Device signature = 0x");
    for (i=0; i<m->size; i++)
      term_out("%02x", m->buf[i]);
    term_out("\n\n");
  }

  return 0;
}


static int cmd_quit(PROGRAMMER *pgm, AVRPART *p, int argc, char *argv[]) {
  /* FUSE bit verify will fail if left in SPI mode */
  if (spi_mode) {
    cmd_pgm(pgm, p, 0, NULL);
  }
  return 1;
}


static int cmd_parms(PROGRAMMER *pgm, AVRPART *p, int argc, char *argv[]) {
  pgm->print_parms(pgm, stdout);
  term_out("\n");
  return 0;
}


static int cmd_vtarg(PROGRAMMER *pgm, AVRPART *p, int argc, char *argv[]) {
  int rc;
  double v;
  char *endp;

  if (argc != 2) {
    msg_error("Usage: vtarg <value>\n");
    return -1;
  }
  v = strtod(argv[1], &endp);
  if (endp == argv[1]) {
    pmsg_error("(vtarg) cannot parse voltage %s\n", argv[1]);
    return -1;
  }
  if ((rc = pgm->set_vtarget(pgm, v)) != 0) {
    pmsg_error("(vtarg) unable to set V[target] (rc = %d)\n", rc);
    return -3;
  }
  return 0;
}


static int cmd_fosc(PROGRAMMER *pgm, AVRPART *p, int argc, char *argv[]) {
  int rc;
  double v;
  char *endp;

  if (argc != 2) {
    msg_error("Usage: fosc <value>[M|k] | off\n");
    return -1;
  }
  v = strtod(argv[1], &endp);
  if (endp == argv[1]) {
    if (strcmp(argv[1], "off") == 0)
      v = 0.0;
    else {
      pmsg_error("(fosc) cannot parse frequency %s\n", argv[1]);
      return -1;
    }
  }
  if (*endp == 'm' || *endp == 'M')
    v *= 1e6;
  else if (*endp == 'k' || *endp == 'K')
    v *= 1e3;
  if ((rc = pgm->set_fosc(pgm, v)) != 0) {
    pmsg_error("(fosc) unable to set oscillator frequency (rc = %d)\n", rc);
    return -3;
  }
  return 0;
}


static int cmd_sck(PROGRAMMER *pgm, AVRPART *p, int argc, char *argv[]) {
  int rc;
  double v;
  char *endp;

  if (argc != 2) {
    msg_error("Usage: sck <value>\n");
    return -1;
  }
  v = strtod(argv[1], &endp);
  if (endp == argv[1]) {
    pmsg_error("(sck) cannot parse period %s\n", argv[1]);
    return -1;
  }
  v *= 1e-6;                    // Convert from microseconds to seconds
  if ((rc = pgm->set_sck_period(pgm, v)) != 0) {
    pmsg_error("(sck) unable to set SCK period (rc = %d)\n", rc);
    return -3;
  }
  return 0;
}


static int cmd_varef(PROGRAMMER *pgm, AVRPART *p, int argc, char *argv[]) {
  int rc;
  unsigned int chan;
  double v;
  char *endp;

  if (argc != 2 && argc != 3) {
    msg_error("Usage: varef [channel] <value>\n");
    return -1;
  }
  if (argc == 2) {
    chan = 0;
    v = strtod(argv[1], &endp);
    if (endp == argv[1]) {
      pmsg_error("(varef) cannot parse voltage %s\n", argv[1]);
      return -1;
    }
  } else {
    chan = strtoul(argv[1], &endp, 10);
    if (endp == argv[1]) {
      pmsg_error("(varef) cannot parse channel %s\n", argv[1]);
      return -1;
    }
    v = strtod(argv[2], &endp);
    if (endp == argv[2]) {
      pmsg_error("(varef) cannot parse voltage %s\n", argv[2]);
      return -1;
    }
  }
  if ((rc = pgm->set_varef(pgm, chan, v)) != 0) {
    pmsg_error("(varef) unable to set V[aref] (rc = %d)\n", rc);
    return -3;
  }
  return 0;
}


static int cmd_help(PROGRAMMER *pgm, AVRPART *p, int argc, char *argv[]) {
  int i;

  term_out("Valid commands:\n");
  for (i=0; i<NCMDS; i++) {
    if(!*(void (**)(void)) ((char *) pgm + cmd[i].fnoff))
      continue;
    term_out("  %-7s : ", cmd[i].name);
    term_out(cmd[i].desc, cmd[i].name);
    term_out("\n");
  }
  term_out("\n"
    "Note that not all programmer derivatives support all commands. Flash and\n"
    "EEPROM type memories are normally read and written using a cache via paged\n"
    "read and write access; the cache is synchronised on quit or flush commands.\n"
    "The part command displays valid memory types for use with dump and write.\n\n");
  return 0;
}

static int cmd_spi(PROGRAMMER *pgm, AVRPART *p, int argc, char *argv[]) {
  pgm->setpin(pgm, PIN_AVR_RESET, 1);
  spi_mode = 1;
  return 0;
}

static int cmd_pgm(PROGRAMMER *pgm, AVRPART *p, int argc, char *argv[]) {
  pgm->setpin(pgm, PIN_AVR_RESET, 0);
  spi_mode = 0;
  pgm->initialize(pgm, p);
  return 0;
}

static int cmd_verbose(PROGRAMMER *pgm, AVRPART *p, int argc, char *argv[]) {
  int nverb;
  char *endp;

  if (argc != 1 && argc != 2) {
    msg_error("Usage: verbose [<value>]\n");
    return -1;
  }
  if (argc == 1) {
    msg_error("Verbosity level: %d\n", verbose);
    return 0;
  }
  nverb = strtol(argv[1], &endp, 0);
  if (endp == argv[1] || *endp) {
    pmsg_error("(verbose) cannot parse verbosity level %s\n", argv[1]);
    return -1;
  }
  if (nverb < 0) {
    pmsg_error("(verbose) level must not be negative: %d\n", nverb);
    return -1;
  }
  verbose = nverb;
  term_out("New verbosity level: %d\n", verbose);

  return 0;
}

static int cmd_quell(PROGRAMMER *pgm, AVRPART *p, int argc, char *argv[]) {
  int nquell;
  char *endp;

  if (argc != 1 && argc != 2) {
    msg_error("Usage: quell [<value>]\n");
    return -1;
  }
  if (argc == 1) {
    msg_error("Quell level: %d\n", quell_progress);
    return 0;
  }
  nquell = strtol(argv[1], &endp, 0);
  if (endp == argv[1] || *endp) {
    pmsg_error("(quell) cannot parse quell level %s\n", argv[1]);
    return -1;
  }
  if (nquell < 0) {
    pmsg_error("(quell) level must not be negative: %d\n", nquell);
    return -1;
  }
  quell_progress = nquell;
  term_out("New quell level: %d\n", quell_progress);

  if(quell_progress > 0)
    update_progress = NULL;
  else
    terminal_setup_update_progress();

  return 0;
}

static int tokenize(char *s, char ***argv) {
  int     i, n, l, nargs;
  int     len, slen;
  char  *buf;
  int     bufsize;
  char **bufv;
  char  *bufp;
  char  *q, *r;
  char  *nbuf;
  char **av;

  slen = strlen(s);

  /*
   * initialize allow for 20 arguments, use realloc to grow this if
   * necessary
   */
  nargs   = 20;
  bufsize = slen + 20;
  buf     = malloc(bufsize);
  bufv    = (char **) malloc(nargs*sizeof(char *));
  for (i=0; i<nargs; i++) {
    bufv[i] = NULL;
  }
  buf[0] = 0;

  n    = 0;
  l    = 0;
  nbuf = buf;
  r    = s;
  while (*r) {
    nexttok(r, &q, &r);
    strcpy(nbuf, q);
    bufv[n]  = nbuf;
    len      = strlen(q);
    l       += len + 1;
    nbuf    += len + 1;
    nbuf[0]  = 0;
    n++;
    if ((n % 20) == 0) {
      char *buf_tmp;
      char **bufv_tmp;
      /* realloc space for another 20 args */
      bufsize += 20;
      nargs   += 20;
      bufp     = buf;
      buf_tmp  = realloc(buf, bufsize);
      if (buf_tmp == NULL) {
        free(buf);
        free(bufv);
        return -1;
      }
      buf = buf_tmp;
      bufv_tmp = realloc(bufv, nargs*sizeof(char *));
      if (bufv_tmp == NULL) {
        free(buf);
        free(bufv);
        return -1;
      }
      bufv = bufv_tmp;
      nbuf     = &buf[l];
      /* correct bufv pointers */
      ptrdiff_t k = buf - bufp;
      for (i=0; i<n; i++) {
          bufv[i] = bufv[i] + k;
      }
      for (i=n; i<nargs; i++)
        bufv[i] = NULL;
    }
  }

  /*
   * We have parsed all the args, n == argc, bufv contains an array of
   * pointers to each arg, and buf points to one memory block that
   * contains all the args, back to back, seperated by a nul
   * terminator.  Consilidate bufv and buf into one big memory block
   * so that the code that calls us, will have an easy job of freeing
   * this memory.
   */
  av = (char **) malloc(slen + n + (n+1)*sizeof(char *));
  q  = (char *)&av[n+1];
  memcpy(q, buf, l);
  for (i=0; i<n; i++) {
    ptrdiff_t offset = bufv[i] - buf;
    av[i] = q + offset;
  }
  av[i] = NULL;

  free(buf);
  free(bufv);

  *argv = av;

  return n;
}


static int do_cmd(PROGRAMMER *pgm, AVRPART *p, int argc, char *argv[]) {
  int i;
  int hold, matches;
  size_t len;

  len = strlen(argv[0]);
  matches = 0;
  for (i=0; i<NCMDS; i++) {
    if(!*(void (**)(void)) ((char *) pgm + cmd[i].fnoff))
      continue;
    if(len && strncasecmp(argv[0], cmd[i].name, len)==0) { // Partial initial match
      hold = i;
      matches++;
      if(cmd[i].name[len] == 0) { // Exact match
        matches = 1;
        break;
      }
    }
  }

  if(matches == 1)
    return cmd[hold].func(pgm, p, argc, argv);

  pmsg_error("(cmd) command %s is %s\n", argv[0], matches > 1? "ambiguous": "invalid");
  return -1;
}


char *terminal_get_input(const char *prompt) {
  char input[256];

  term_out("%s", prompt);
  if(fgets(input, sizeof(input), stdin)) {
    int len = strlen(input);
    if(len > 0 && input[len-1] == '\n')
      input[len-1] = 0;
    return cfg_strdup(__func__, input);
  }

  return NULL;
}


static int process_line(char *cmdbuf, PROGRAMMER *pgm, struct avrpart *p) {
  int argc, rc;
  char **argv = NULL, *q;

  // Find the start of the command, skipping any white space
  q = cmdbuf;
  while(*q && isspace((unsigned char) *q))
    q++;

  // Skip blank lines and comments
  if (!*q || (*q == '#'))
    return 0;

  // Tokenize command line
  argc = tokenize(q, &argv);

  if(!argv)
    return -1;

  // Run the command
  rc = do_cmd(pgm, p, argc, argv);
  free(argv);

  return rc;
}



#if defined(HAVE_LIBREADLINE)

static PROGRAMMER *term_pgm;
static struct avrpart *term_p;

static int term_running;

// Any character in standard input available (without sleeping)?
static int readytoread() {
#ifdef _MSC_VER
    return rl_input_available();
#elif defined(WIN32)
  HANDLE hStdin = GetStdHandle(STD_INPUT_HANDLE);

  while(1) {
    INPUT_RECORD input[1] = { 0 };
    DWORD dwNumberOfEventsRead = 0;

    if(!PeekConsoleInputA(hStdin, input, ARRAYSIZE(input), &dwNumberOfEventsRead)) {
      DWORD dwError = GetLastError();

      // Stdin redirected from a pipe or file (FIXME: reading from a pipe may sleep)
      if(dwError == ERROR_INVALID_HANDLE)
        return 1;

      pmsg_warning("PeekConsoleInputA() failed with error code %u\n", (unsigned int) dwError);
      return -1;
    }

    if(dwNumberOfEventsRead <= 0) // Nothing in the input buffer
      return 0;

    // Filter out all the events that readline does not handle ...
    if((input[0].EventType & KEY_EVENT) != 0 && input[0].Event.KeyEvent.bKeyDown)
      return 1;

    // Drain other events not handled by readline
    if(!ReadConsoleInputA(hStdin, input, ARRAYSIZE(input), &dwNumberOfEventsRead)) {
      pmsg_warning("ReadConsoleInputA() failed with error code %u\n", (unsigned int) GetLastError());
      return -1;
    }
  }
#else
    struct timeval tv = { 0L, 0L };
    fd_set fds;
    FD_ZERO(&fds);
    FD_SET(0, &fds);

    return select(1, &fds, NULL, NULL, &tv) > 0;
#endif
}

// Callback processes commands whenever readline() has finished
void term_gotline(char *cmdstr) {
  if(cmdstr) {
    if(*cmdstr) {
      add_history(cmdstr);
      // Only quit returns a value > 0
      if(process_line(cmdstr, term_pgm, term_p) > 0)
        term_running = 0;
    }
    free(cmdstr);
    /*
     * This is a workaround for a bug apparently present in the
     * readline compat layer of libedit which is natively present in
     * NetBSD and MacOS.
     *
     * see https://github.com/avrdudes/avrdude/issues/1173
     */
    if(term_running) {
      rl_callback_handler_remove();
      rl_callback_handler_install("avrdude> ", term_gotline);
    }
  } else {
    // End of file or terminal ^D
    term_out("\n");
    cmd_quit(term_pgm, term_p, 0, NULL);
    term_running = 0;
  }
  if(!term_running)
    rl_callback_handler_remove();
}


int terminal_mode_interactive(PROGRAMMER *pgm, struct avrpart *p) {
  term_pgm = pgm;               // For callback routine
  term_p = p;

  rl_callback_handler_install("avrdude> ", term_gotline);

  term_running = 1;
  for(int n=1; term_running; n++) {
    if(n%16 == 0) {             // Every 100 ms (16*6.25 us) reset bootloader watchdog timer
      if(pgm->term_keep_alive)
        pgm->term_keep_alive(pgm, NULL);
    }
    usleep(6250);
    if(readytoread() > 0 && term_running)
      rl_callback_read_char();
  }

  return pgm->flush_cache(pgm, p);
}

#endif


int terminal_mode_noninteractive(PROGRAMMER *pgm, struct avrpart *p) {
  char *cmdbuf;
  int rc = 0;

  while((cmdbuf = terminal_get_input("avrdude> "))) {
    int rc = process_line(cmdbuf, pgm, p);
    free(cmdbuf);
    if(rc > 0)
      break;
  }

  if(rc <= 0)
    cmd_quit(pgm, p, 0, NULL);
  return pgm->flush_cache(pgm, p);
}

int terminal_mode(PROGRAMMER *pgm, struct avrpart *p) {
#if defined(HAVE_LIBREADLINE)
  // GNU libreadline can also work if input is a pipe.
  // EditLine (NetBSD, MacOS) has issues with that, so only use it when
  // running interactively.
  // EditLine uses version 4.2 (0x0402).
  if (isatty(fileno(stdin)) || rl_readline_version > 0x0500)
    return terminal_mode_interactive(pgm, p);
#endif
  return terminal_mode_noninteractive(pgm, p);
}

static void update_progress_tty(int percent, double etime, const char *hdr, int finish) {
  static char *header;
  static int last, done = 1;
  int i;

  setvbuf(stderr, (char *) NULL, _IONBF, 0);

  if(hdr) {
    msg_info("\n");
    last = done = 0;
    if(header)
      free(header);
    header = cfg_strdup("update_progress_tty()",  hdr);
  }

  percent = percent > 100? 100: percent < 0? 0: percent;

  if(!done) {
    if(!header)
      header = cfg_strdup("update_progress_tty()", "report");

    int showperc = finish >= 0? percent: last;

    char hashes[51];
    memset(hashes, finish >= 0? ' ': '-', 50);
    for(i=0; i<showperc; i+=2)
      hashes[i/2] = '#';
    hashes[50] = 0;

    msg_info("\r%s | %s | %d%% %0.2f s ", header, hashes, showperc, etime);
    if(percent == 100) {
      if(finish)
        msg_info("\n\n");
      done = 1;
    }
  }
  last = percent;

  setvbuf(stderr, (char *) NULL, _IOLBF, 0);
}

static void update_progress_no_tty(int percent, double etime, const char *hdr, int finish) {
  static int last, done = 1;

  setvbuf(stderr, (char *) NULL, _IONBF, 0);

  percent = percent > 100? 100: percent < 0? 0: percent;

  if(hdr) {
    msg_info("\n%s | ", hdr);
    last = done = 0;
  }

  if(!done) {
    for(int cnt = percent/2; cnt > last/2; cnt--)
      msg_info(finish >= 0? "#": "-");

    if(percent == 100) {
      msg_info(" | %d%% %0.2fs", finish >= 0? 100: last, etime);
      if(finish)
        msg_info("\n\n");
      done = 1;
    }
  }
  last = percent;

  setvbuf(stderr, (char *) NULL, _IOLBF, 0);
}

void terminal_setup_update_progress() {
  if (isatty (STDERR_FILENO))
    update_progress = update_progress_tty;
  else {
    update_progress = update_progress_no_tty;
    /* disable all buffering of stderr for compatibility with
       software that captures and redirects output to a GUI
       i.e. Programmers Notepad */
    setvbuf( stderr, NULL, _IONBF, 0 );
    setvbuf( stdout, NULL, _IONBF, 0 );
  }
}<|MERGE_RESOLUTION|>--- conflicted
+++ resolved
@@ -469,18 +469,6 @@
   }
   int maxsize = mem->size;
 
-<<<<<<< HEAD
-  char *end_ptr;
-  int addr = strtol(argv[2], &end_ptr, 0);
-  if (*end_ptr || (end_ptr == argv[2])) {
-    pmsg_error("(write) cannot parse address %s\n", argv[2]);
-    return -1;
-  }
-
-  // Turn negative addr value (counting from top and down) into an actual memory address
-  if (addr < 0)
-    addr = maxsize + addr;
-=======
   if (argc == 3 && maxsize > 1) {
     pmsg_error("(write) no start address specified for memory %s\n"
       "Please specify a start address for memories greater than 1 byte in size\n",
@@ -491,13 +479,16 @@
   char *end_ptr;
   int addr = 0;
   if(argc >= 4) {
-    addr = strtoul(argv[2], &end_ptr, 0);
+    addr = strtol(argv[2], &end_ptr, 0);
     if (*end_ptr || (end_ptr == argv[2])) {
       pmsg_error("(write) cannot parse address %s\n", argv[2]);
       return -1;
     }
   }
->>>>>>> 7a8d2576
+
+  // Turn negative addr value (counting from top and down) into an actual memory address
+  if (addr < 0)
+    addr = maxsize + addr;
 
   if (addr < 0 || addr >= maxsize) {
     int digits = maxsize > 0x10000? 5: 4;
