--- conflicted
+++ resolved
@@ -261,13 +261,6 @@
 static int writeCachePage(AVR_Cache *cp, const PROGRAMMER *pgm, const AVRPART *p, const AVRMEM *mem, int base, int nlOnErr) {
   // Write modified page cont to device; if unsuccessful try bytewise access
   if(avr_write_page_default(pgm, p, mem, base, cp->cont + base) < 0) {
-<<<<<<< HEAD
-    report_progress(1, -1, NULL);
-    if(nlOnErr && quell_progress)
-      msg_info("\n");
-    pmsg_error("unable to write %s page at addr 0x%04x\n", mem->desc, base);
-    return LIBAVRDUDE_GENERAL_FAILURE;
-=======
     for(int i=0; i < cp->page_size; i++)
       if(cp->cont[base+i] != cp->copy[base+i])
         if(pgm->write_byte(pgm, p, mem, base+i, cp->cont[base+i]) < 0 ||
@@ -280,7 +273,6 @@
         }
 
     return LIBAVRDUDE_SUCCESS;  // Bytewise writes & reads successful
->>>>>>> 2503ae03
   }
   // Read page back from device and update copy to what is on device
   if(avr_read_page_default(pgm, p, mem, base, cp->copy + base) < 0) {
