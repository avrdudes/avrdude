$Id$

Approximate change log for AVRDUDE by version.

(For detailed changes, see the version control system logs.)

----------------------------------------------------------------------
Changes since version 7.2:

  * Major changes compared to the previous version:

    - Connect target via -P serialadapter[:sn] and -P usb:vid:pid[:sn] #1498

  * New devices supported:

    - AVR16EB14, AVR16EB20, AVR16EB28, AVR16EB32

  * New programmers supported:

    - ft2232h_jtag, ft232h_jtag

  * Issues fixed:

    - Provide sib memory for AVR8X parts #1479
    - HAS_VTARG_READ not utilized in source code #1469
    - -c stk500 only works with stk500v2 firmware #1467
    - Read silicon revision from modern AVRs #1472
    - Dryrun doesn't overlap XMEGA flash memories #1485
    - 7e94ed4442b breaks flashing GT2560 boards #1503
    - Cross-platform support for 1200bps touch #1500
    - Read ATmega324PB and ATmega328PB serial number #1509
    - EEPROM file generates error with 7.2 #1508
    - PGM LED not activated for flash or eeprom write #1514
    - Adding the Avrdude build version to avrdude.conf #1475
    - Harmonise WIN32 and POSIX serial comms timeout #1249
    - Old avrdude.conf can result in a segmentation fault #1544
    - Support AVR EB series #1546
<<<<<<< HEAD
=======
    - Programmer in .avrduderc not recognised #1551
    - JTAG signature write ineffective #1527
>>>>>>> 0c385910

  * Pull requests:

    - Add JTAG support to avrftdi #1324
    - Fix probing of the generic -c stk500 programmer #1468
    - Utilize HAS_VTARG_READ defined in avrdude.conf #1470
    - Provide sib memory for AVR8X parts #1480
    - Read chip revision and add IO memory for PDI/UPDI parts #1474
    - Replace string comparison functions #1482
    - Fix overapping XMEGA flash memories for dryrun #1486
    - Exit if part and programmer are incompatible #1487
    - Add io memory for classic parts #1488
    - Add AVR-EB parts #1491
    - Review calibration read command in avrdude.conf #1495
    - Provide serialadapter entity in avrdude.conf #1497
    - Add -P serialadapter[:sn] and -P usb:vid:pid[:sn] #1498
    - Add -xdelay=n to wiring and improve reset timing #1505
    - Reduce stk500v2_getsync() timeout #1506
    - libserialport github action #1512
    - Support serial port "touch" using libserialport #1507
    - Read prodsig of classic parts #1510 #1520-21 #1524-26
    - Adapt stk500 readback values for usbtiny.c #1511
    - Add LED support for ScratchMonkey programmer #1517
    - Review and update prodsig memories for U/PDI parts #1518
    - Add id as comment to avrdude.conf definitions #1519
    - Model prodsig for -c dryrun #1522
    - Fix tempsense size, AVR-EB memory offsets and avrdude.conf
      memory order #1523
    - Review and update LED support #1528
    - Fix SerialUPDI with NVM v3 controller #1531
    - Add bootloader hashes from the Sanguino Arduino repo #1533
    - Support MinGW cross compiler #1539
    - Add avrdude_conf_version to grammar #1542 #1547
    - Change execution order in silicon revision check #1543
    - Add Arduino avrdude_packing github action for git man #1540
    - Introduce memory types in lieu of memory name comparisons #1538
    - Allow UPDI_SIB of AVR_EB in serialupdi #1549
    - Harmonise WIN32 and POSIX serial comms timeout #1550
<<<<<<< HEAD
=======
    - Test programmers for prog_modes and type #1557
    - Remove paged eeprom property from ATtiny43U #1556
    - Review write_byte() functions #1554
>>>>>>> 0c385910

  * Internals:

    - Introduce memory types in lieu of memory name comparisons #1538
      This will enable to decouple memory names from function

Changes in version 7.2:

  * Major changes compared to the previous version:

    - libgpiod support for linuxgpio #1299
    - Support jtag2updi -U UPDI EEPROM write #1318
    - avrdude.conf reconciled with ATDFs #1343
    - avrdude -p part/s now also shows part variants #1343
    - New programmer dryrun for testing #1347
    - New -T cmd to mix terminal with -U commands #1373
    - Run -t interactive terminals in CLI option order #1402
    - Terminal
        + Command config (mnemonic fuse setting) #1365
        + Write to memory from files #1358
        + Command save memory to file #1396
        + Subshell command ! #1397
        + Command include file #1429

  * New devices supported:

    - AT89S51, AT89S52
    - AT90S2323, ATtiny22
    - ATmega16M1, ATmega32C1, ATmega64C1
    - ATA5505
    - ATA6612C, ATA6613C
    - ATA6614Q
    - ATA6616C, ATA6617C
    - ATA664251
    - ATmega16HVA, ATmega8HVA
    - ATmega16HVB, ATmega16HVBrevB, ATmega32HVB, ATmega32HVBrevB
    - ATmega64HVE2, ATmega32HVE2
    - AT90PWM1
    - AT90PWM161, AT90PWM81
    - ATxmega32C3
    - ATxmega32D3
    - ATtiny416auto

    - Variants of known devices now accepted:
      AT32UC3A0512AU AT90PWM81EP    AT90S1200A     ATmega103L
      ATmega1280V    ATmega1281V    ATmega128L     ATmega161L
      ATmega162L     ATmega162V     ATmega163L     ATmega164PV
      ATmega165PV    ATmega165V     ATmega168PV    ATmega168V
      ATmega169L     ATmega169PV    ATmega169V     ATmega16L
      ATmega16U4RC   ATmega2560V    ATmega2561V    ATmega324PV
      ATmega3250PV   ATmega3250V    ATmega325PV    ATmega325V
      ATmega3290PV   ATmega3290V    ATmega329PV    ATmega329V
      ATmega32L      ATmega32U4RC   ATmega48PV     ATmega48V
      ATmega640V     ATmega644PV    ATmega644V     ATmega6450V
      ATmega645V     ATmega6490V    ATmega649V     ATmega64L
      ATmega8515L    ATmega8535L    ATmega88PV     ATmega88V
      ATmega8L       ATtiny102F     ATtiny104F     ATtiny11L
      ATtiny12L      ATtiny12V      ATtiny13V      ATtiny15L
      ATtiny22L      ATtiny2313V    ATtiny24V      ATtiny25V
      ATtiny261V     ATtiny26L      ATtiny28L      ATtiny28V
      ATtiny44V      ATtiny45V      ATtiny461V     ATtiny84V
      ATtiny85V      ATtiny861V     AVR128DA28T    AVR128DA32T
      AVR128DA48T    AVR128DA64T    AVR128DB28T    AVR128DB32T
      AVR128DB48T    AVR128DB64T    AVR32DA28T     AVR32DA32T
      AVR32DA48T     AVR32DB28T     AVR32DB32T     AVR32DB48T
      AVR64DA28T     AVR64DA32T     AVR64DA48T     AVR64DA64T
      AVR64DB28T     AVR64DB32T     AVR64DB48T     AVR64DB64T


  * New programmers supported:

    - dryrun
    - raspberry_pi_gpio
    - Flyswatter2
    - CH341A
    - Kanda AVRISP-U
    - arduino_as_isp
    - scratchmonkey, scratchmonkey_pp, scratchmonkey_hvsp

  * Issues fixed:

    - STK500V2 ISP problem with ATmega8/8515/8535, ATmega16 and
      ATmega32 #425
    - CMAKE issue: parport, linuxspi and linuxgpio not available
      when compiled #1107
    - MSYS2: Linker error when readline is present. #1293
    - CMake Warning for MSVC build about CMAKE_BUILD_TYPE #1290
    - PICKit 2: MSVC build of avrdude Windows binary does not work
      #1006
    - CMake version not checked properly in Ubuntu 18.04 #1300
    - Pin limit too low for LePotato RPi clone #1307
    - Port Linux sysfs GPIO feature to libgpiod #831
    - Allow direct reset connection #1262
    - AT89S51 and AT89S52 support for avrdude #1304
    - Using serialupdi gives mismached help message #1311
    - jtag2updi -U EEPROM write fails for AVR Dx parts #1128
    - Usbtiny initialization never resets the part #1321
    - Parts with *L, *PV and *V suffixes + others are missing in
      avrdude.conf #1092
    - -c urclock should progressively shrink metadata #1352
    - Write errors in fuses/lock bits with unused bits #1371
    - Some SPI read/write commands incompatible with .ATDF #1370
    - Avrdude can segfault writing ihex or srec files #1390
    - Avrdude srec format too lax when writing #1391
    - Avrdude fails with AT90S8515 #433
    - AT90S8515 STK500v2: only odd bytes are programmed #500
    - STK500v2 ATtiny15 problem #509
    - Downgrade missing USB device warning #1398
    - Avrdude can not write usersig in terminal mode #1361
    - avr109 atmega2564rfr2 erase timeout too short #336
    - Add ScratchMonkey #989
    - Warnings for MSVC build #1452, #1460
    - [Regression] -F flag not correctly honored #1462
    - Missing access to user signature rows in ATmega256RFR2 et al. #379

  * Pull requests:

    - Correct memory mode, delay and readback (classic parts) #1272
    - Only send write flash cmd to STK500v2 ISP programmers if page
      is not empty #1273
    - Fix docu that avrftdi bit numbers start with 0 #1276
    - Silence gcc compiler warnings #1277
    - Reduce complexity of grammar #1282
    - CMake: Convert verbal switches into boolean expressions #1285
    - Add extra_features to identify a programmer's abilities #1286
    - CMake: Remove LIB_LIBHID from configuration in favour of
      hard-coding #1294
    - build.sh: For compatibility with old CMake versions, use old
      syntax to generate build system #1301
    - Extend max pin number to 1000 #1308
    - Add optional libgpiod support to linuxgpio #1299
    - Auto-reset via RTS for direct RTS-reset connection #1309
    - Support AT89S51, AT89S52, AT90S2323 and ATtiny22 #1310
    - Remove PM_PDI flag for avrispv2 programmer #1314
    - Make terminal write address optional for 1-byte memories #1315
    - Print meaningful error message when using the serialupdi and
      bitbanged UART ISP programmers #1317
    - Support jtag2updi -U EEPROM write #1318
    - Fix return value in usbtiny_cmd() and wrong error msg #1323
    - Add CH341A programmer #1215
    - Terminal read, write and erase with address intervals #1320
    - Add Flyswatter2 programmer #1332
    - Update avrintel.[ch] #1333
    - Improve bitclock, sck and terminal documentation #1331
    - Add -xhelp to programmers #1338
    - Move avrintel[.ch] into libavrdude #1341
    - Review avrdude.conf, add variants, reconcile with ATDFs #1343
    - Add -xvtarg, -xvaref and -xfosc extended parameters #1345
    - Add case-agnostic string comparisons to strutil.c #1346
    - Provide a programmer dryrun that emulates programming #1347
    - Add variants of obsolete parts to avrdude.conf #1348
    - Add option -f to build.sh #1342
    - Document -n behaviour wrt -U and terminal #1351
    - Progressively shrink metadata for -c urclock #1357
    - Extend <data> notion to files in terminal write #1358
    - Add fuse0 to ATxmega128A4U/64A4U/32A4U/16A4U #1360
    - Add configuration for Kanda's AVRISP-U programmer #1363
    - Add more Avrdude CLI usage examples #1364
    - Provide terminal config command for fuses and lock bits #1365
    - Initialise unused bits of classic/XMEGA- part fuses/lock bits
      with factory defaults #1372
    - Implement -T cmd to mix terminal with -U commands #1373
    - Prevent terminal write error for unchanged r/o region #1375
    - Remove pgm->page_erase() function when unable to do so #1376
    - Write fuse/lock only when terminal config changes them #1378
    - Provide programmer arduino_as_isp #1383
    - Provide debug messages for the dryrun programmer #1385
    - Rewrite fileio functions to cater for memory segments #1392
    - Add more documentation for programmers #1393, #1394, #1395
    - Provide terminal save command #1396
    - Provide terminal subshell command ! #1397
    - Fix stk500v2.c's write_byte() for old parts #1386
    - Document terminal comments #1399
    - Expand authorship of documentation #1400
    - Fix memory leak in avrcache.c #1401
    - Run -t interactive terminals when it is their turn with
      respect to -t/-T/-U command line option order #1402
    - Mute missing USB device warning for lower verbosity #1403
    - Implement bytewise cache for usersig #1404
    - Relax checks before executing the -T/-U operations #1405
    - Define usersig memory for ATmega*RF[AR]* parts #1406
    - Increase timeout for emulated butterfly chip erase #1411
    - Update reference to AT90S4433 datasheet #1415
    - Update alf programmer info and URL #1416
    - Update URLs for 89isp programmer #1417
    - Update ft2232h programmer info and URLs #1418
    - Update butterfly_mk info #1419
    - Remove outdated web URLs for O-Link #1420
    - Update URLs for the ttl232r programmer #1421
    - Update usbasp programmer info #1422
    - Remove comment and URL for arduino-ft232r programmer #1423
    - Enable -c programmers to access -c string #1424
    - Add scratchmonkey programmers #1429
    - Use pgm->id list for alias names of a programmer #1430
    - Fix writing of empty flash memory #1438
    - Provide terminal include command #1439
    - Add jtag2updi -xrtsdtr extended parameter #1425
    - Update info on bsd programmer #1450
    - Suppress overzealous compiler warnings #1454, #1461
    - Bail out on failed initialisation unless -F was given #1463
    - Fix -n warning for first interactive terminal #1465
    - Fix classic-part usersig memory for jtag #1466

  * Internals:


Changes in version 7.1:

  * Major changes compared to the previous version:

    - Provide a new programmer -c urclock for bootloader urprotocol
      + Urclock fully supports vector bootloaders at no extra code size
      + Uprotocol
        https://github.com/stefanrueger/urboot/blob/main/urprotocol.md
        allows programming much shorter bootloaders with more features:
         * Exports a pgm_write_page(sram, progmem) function that the
           application can call at FLASHEND-4+1 to use flash as storage
         * Supports EEPROM reads/writes
         * Protects itself from overwriting
         * Vector bootloaders: can protect the reset vector
         * Offers Chip Erase function (quicker than uploading 0xff's)
      + Urclock when compiled with libreadline supports bootloaders in
        terminal mode (preventing them from WDT timeout)
      + The -c urclock programmer provides a metadata interface that
        allows unused flash to be used as storage
      + avrdude -c urclock is backward compatible with avrdude -c arduino

    - Add TPI support for Microchip tools #1205

    - Add C-strings, C characters and double to terminal write

    - Provide write flash in the terminal (using a cache)

    - Provide page erase in the terminal as pgerase

    - Add support for NetBSD and OpenBSD to build.sh

  * New devices supported: none

  * New programmers supported:

    - urclock           = Urclock programmer for bootloaders using urprotocol
    - xplainedmini_tpi  = Atmel AVR XplainedMini in TPI mode
    - xplainedpro_pdi   = Atmel AVR XplainedPro in PDI mode
    - atmelice_tpi      = Atmel-ICE (ARM/AVR) in TPI mode
    - powerdebugger_tpi = Atmel PowerDebugger (ARM/AVR) in TPI mode
    - pickit4           = MPLAB(R) PICkit 4 in JTAG mode
    - pickit4_tpi       = MPLAB(R) PICkit 4 in TPI mode
    - snap              = MPLAB(R) SNAP in JTAG mode
    - snap_tpi          = MPLAB(R) SNAP in TPI mode
    - arduino_gemma     = Arduino Gemma bootloader disguised as USBtiny
    - adafruit_gemma    = Adafruit Trinket Gemma bootloader disguised as USBtiny
    - digilent-hs2      = Digilient JTAG HS2 (MPSSE)
    - tigard            = Tigard interface board

  * Issues fixed:

    - Fix micronucleus bootloader to check for unresponsive USB
      devices #945
    - Fix src/CMakeLists.txt to honor CMAKE_INSTALL_LIBDIR #972
    - [bug #43898] atmega644p remains stopped after JTAG
      transaction #366
    - Wrong timings for ATmega328PB and other parts in avrdude.conf
      #976
    - FT232R based programmer ATmega2560 Flash Reading Problem #995
      also #474
    - Enable avrdude to send full input file incl trailing 0xff
      #936
    - Portname default for linuxspi programmer not recognized #926
    - JTAG1 unable to write fuse and lock bits #443
    - Unknown option '-s' on command line (legacy) #1032
    - STK500/arduino/xbee programmers fail EEPROM r/w for some
      parts #967 also #421
    - Design issue: jtag2updi is hardcoded to fail for parts with
      has_pdi = yes #1037
    - Option parse error: after -U flash:w:program_to_upload.hex,
      subsequent -V ignored #441
    - Automatic verification is designed to fail for stdin #1044
    - Display correct number of bytes when input file has holes
      #1005
    - Cmake installs avrdude.1 in the wrong place on Linux #1064
    - avr910 -qq prompt too verbose #1081
    - avrftdi.c: paged write can fail at addr 0 #1073
    - Permission denied accessing /sys/class/gpio/gpioX/direction
      would leave pin exported #472 also #372
    - Raspberry Pi sysfs bug workaround for linuxgpio driver #386
    - Fix CMake avrdude.conf dependency to avrdude.conf.in #1035
    - CMake infrastructure does not handle documentation #947
    - New feature: ability to reset FLIPv2 targets #733
    - Fix Extended address not sent with avr109/butterfly #360
      and #454
    - Enable AVR JTAG ICE mkI program EEPROM in terminal mode
      #1054
    - Make flash writes work in terminal mode #1020
    - Add support for XMEGA specific AVR109 protocol extensions
      used by XBoot #200
    - jtag2updi can not write EEPROM in terminal mode #1116
    - Make UPDI programmers less verbose during initialization
      #1084
    - Quell mode isn't handled systematically #1114
    - Mixing the progress bar with warning messages #1136
    - Inconsistent terminal output re stdout and stderr #1130
    - Supress the warning for Microchip SNAP #1135
    - ATtiny85 communication problem with default bitclock #1133
    - [Regression] Optiboot for "modern AVRs" no longer works #1120
    - Cannot access EEPROM on some bootloader/part combos #970
    - -U writes sometimes more bytes to flash/memory than input
      file has #1050
    - debugWire using dragon_dw and jtag2dw not working #1168
    - && echo OK does not work after -c urclock #1192
    - Serial drain timeout needs calibrating for -c urclock #1193
    - avrdude -U file.elf misses second and following suitable
      sections in elf segements #1204
    - Avrdude on macOS has problems with libedit #1173
    - urclock support for optiboot_x and optiboot_dx #1200
    - Terminal does not continue read/dump correctly #1201
    - JTAG3 programmer info not available in ISP mode #1212
    - Extra avrdude> prompt with -qqt in terminal mode #1214
    - PICkit4 and SNAP serial numbers not read by Avrdude #1038
    - Optiboot EEPROM support cannot be detected by avrdude #1224
    - megaAVR JTAG programming doesn't work for SNAP and PICkit4
      #1052
    - urclock/FTDI communication issues #1245
    - stk500v2.c dumps core on open #1254
    - linuxgpio cannot use pin 0 #1228
    - Remove non-working butterfly page erase function
    - linuxgpio and linuxspi: input files with unset bytes don't program
      correctly #1263 #455

  * Pull requests:

    - Fix .Dd macro in manpage #949
    - fix M1 homebrew path #950
    - CMake Enhancements #962
    - Reduce programmer desc string length in avrdude.conf
      to < 80 characters #1000
    - Dragon JTAG fix #979
    - adding support for all Linux baud rates v.2 #993
    - Replace internal knowledge in jtag3.c by a public API #996
    - JTAG3 UPDI EEPROM fix #1013
    - Treat x bits in .conf SPI commands as 0 #943
    - Fix avrftdi support for ATmega2560 et al #998
    - Fix avrdude.conf timings for ATmega328PB and other parts #1001
    - Fix PICKit2 ATmega2560 flash paged flash read #1023
    - Fix ft245r paged read for ATmega2560 et al #1018
    - Add option -A that supresses trailing 0xff optimisation
      and automatically do so for -c arduino #936
    - Fix linuxspi default port #933
    - Add support for high-voltage UPDI im jtag3.c #1015
    - Fix terminal write edge cases; add one read mode; add quell
      command #1025
    - Fix usbtiny read for parts with more than 64 kB flash #1029
    - CMakeLists.txt: fix build without C++ #1016
    - Provide file format I: Intel HEX with comments that ignores
      checksum errors #1030
    - Enable writing fuse and lock bits for AVR-JTAGICE #1031
    - Ignore -s flag as safemode is no longer supported #1033
    - Developer options to describe parts and
      extend avrdude.conf syntax #1040
    - Deprecate original STK500 v1 protocol in favour of optiboot
      and Arduino as ISP #1046
    - Add jtagmkii_updi programmer option #1048
    - Enable stdin verification, display correct number of bytes
      written/verified, check -U memory names against spelling
      errors and exit but skip -U memory updates with known
      memories that the part lacks #1053
    - Handle invalid -U file format specifiers for input #1042
    - Implement a dry run for -U updates before opening the
      programmer #1056
    - Implement -c <wildcard>/dev_options for printing avrdude.conf
      show comments with -p*/s or -c*/s; Reduce -p */r raw output;
      specifying the full memory name now always works; stop
      listing programmers where id starts with dot  #1059
    - Fix logfile short option in man-page; fix install dir for man
      page #1063
    - Use const for programmer functions where useful; add second
      argument for programmer enable interface function
      void (*enable)(PROGRAMMER *pgm, const AVRPART *p) #1078
    - Make avr910 programmer initialize() less verbose #1083
    - Fix flash paged write for avrftdi.c #1074
    - Fix 4 parts wrt to their interfaces in avrdude.conf; rewrite
      avrdude.conf.in file from avrdude -c* -p* output; reformat
      conditional programmers in avrdude.conf.in using -c*; fix
      reset=dedicated|io; entries #1086
    - Add prog_modes, a bitwise or of prgramming modes, to part and
      programmer definitions; add to part definition
       + mcuid, a unique id in 0..2039 for 8-bit AVR
       + n_interrupts, the number of interrupts
       + n_page_erase, if set, the # of pages erased for NVM erase
      implement a simple calculator in config_gram.y for numeric
      values; set part prog_modes, mcuid, n_interrupts and
      n_page_erase in avrdude.conf.in; add external intelligence
      about AVRs avrintel.[ch] to the project and warn during
      parsing if mcuid is incompatible with it #1091
    - Fix permission denied error in linuxgpio programmer #917
    - Add a programmer arduino_gemma for the Arduino Gemma
      bootloader and another one, adafruit_gemma, for the Adafruit
      Trinket Gemma bootloader in avrdude.conf; #1093
    - Add digilent-hs2 programmer in avrdude.conf #1094
    - Fix dependency chain between avrdude.conf.in and
      avrdude.conf #1095
    - Build docs with CMake #1096
    - New feature so user can print all compatible parts for a
      programmer using -p\? -c programmer and vice versa #1099
    - Add extended parameter disable_no_cs for linuxspi programmer
      #1100
    - Fix avr109 extended address #1101
    - Add support for Flip 2 reset on exit #1102
    - Support for Power Debugger analog readings in terminal mode
      #1105
    - Provide cached byte-wise read/write API #1106
    - AVR109: support for prodsig read and usersig read/write #1108
    - Add missing AVR variants the original JTAG ICE supports #1109
    - Improve help message in terminal and provide new command
      pgerase #1113
    - Fix pointer truncation for Windows x64 #1119
    - Fix jtag3_page_erase for targets with UPDI #1112
    - Fix writing of last word on DWORD TPI parts #1115
    - Use byte-wise read/write when page size is 1 in terminal
      cache #1121
    - Suppress Teensy USB communication error message on reboot #1122
    - Fix UPDI erase when target is locked #1125
    - Review and overhaul AVRDUDE's messaging system #1126
    - Look for ~/.config/avrdude/avrdude.rc then ~/.avrduderc #1131
    - Revamp terminal output (progress bar, callback and
      stdout/stderr) #1132
    - Detect PICkit4 and SNAP in PIC mode #1138
    - Mention -B in the error message #1139
    - Support optiboot, optiboot_dx and optiboot_x bootloaders for
      -c arduino #1140
    - Always use paged access for programmers that serve
      bootloaders #1141
    - Add libreadline-dev for Linux github action build #1146
    - Implementation of SerialUPDI page erase operation #1151
    - Fix Type 2 HV UPDI #1164
    - Rewrite authors/copyrights #1182
    - Add fallback for EM_AVR #1181
    - Add a workaround for issue 1173 #1185
    - Add xplainedpro_pdi programmer #1147
    - Provide Urclock programmer #1171
    - Fix JTAGICE mkII (not initializing after chip erase) #1172
    - Ensure default_programmer from config files is used #1174
    - Make terminal write's automatic number width less surprising
      #1175
    - Print HAVE_LIBREADLINE status when making the project #1184
    - Pad pages with input file contents before avr_write() #1188
    - Deprecate mosi/miso in favour of sdo/sdi #1189
    - Provide bootloader-hash tool #1190
    - Fix JTAGICE mkII parameters for parts with bootloaders #1191
    - Fix shell exit value when chip erase is delayed #1194
    - Support autobaud for urclock programmer #1198
    - Fix userrow size and page_size for ATtiny3216/7 #1199
    - Added TPI support for Microchip tools #1205
    - Fix reading of .elf files #1206
    - Use libedit only in interactive mode #1207
    - Add urclock support for bootloaders in low flash #1208
    - Terminal read improvements #1209
    - Print meaningful error when a too slow ISP clock is detected #1216
    - Check alternative USB PID for PICkit4/SNAP in PIC mode #1219
    - Remove extraneous avrdude> prompt at end of terminal session #1220
    - Read programmer serial number from libusb or hidusb #1223
    - Hint at -xeepromrw option in EEPROM error messages #1226
    - Add JTAG support for PICkit4 and Snap. #1233
    - Mention developer options in documentation and Usage() #1234
    - Print expected signature on signature mismatch #1237
    - To work around Issue #1107 #1240
    - Update build.sh for NetBSD #1241
    - Add FT2232H support for Windows, Tigard programmer #1242
    - Modify recv timeouts to accommodate urclock sync with ftdi
      #1246
    - CMake updates #1243
    - Silence conf path detection debug output #1247
    - Make WIN32 ser_recv() fail on time-out #1248
    - Guard urclock_getsync() against initial spurious input #1251
    - Change definition of NO_PIN to 1+PIN_MAX #1231
    - Fix partial matches for locate_mem() and do_cmd() #1256
    - Add abbreviated q command in terminal
    - Move static usbsn into serdev struct and remove serno #1258
    - Clean up avrdude.conf.in fixing a couple of bugs #1260
    - Add readline library replacement for MSVC #1264
    - Ensure full words are loaded for ISP programming #1265
    - Silence page erase in cache code #1266
    - Update to latest MSVC fork of hidapi to include bug fixes
      #1269

  * Internals:

    - Implement -c <wildcard>/dev_opts and -p <wildcard>/dev_opts
      for printing avrdude.conf programmer and part entries

    - Added shorter alternative ISP commands for avrdude.conf

    - Reformatted avrdude.conf to canonical form

    - Reviewed API for prgrammer functions: use const for
      programmer functions where useful; add second argument for
      void (*enable)(PROGRAMMER *pgm, const AVRPART *p) #1078

    - Reviewed messaging system making warnings and errors explicit
      and treat them systematically


Changes in version 7.0:

  * Major changes compared to the previous version:

    - Completely revamped Windows support, including MSVC
    - Started to add CMake (by now, parallel with autoconf/automake)
    - New-architecture devices (AVR8X mega and tiny) can access all
      fuses, and memory display shows meaningful alias names
    - The "safemode" feature has been removed. The major class of
      programmers it has been designed for (lowlevel bitbang
      programmers on parallel or serial ports) virtually doesn't exist
      anymore, and the fuse combination that was covered by it do not
      match the fuses of modern AVR devices anyway.
    - avrdude.conf is now being looked up in the location of the
      executable file first, before considering the configured default
      location; this eases a "portable use" where the entire suite is
      not installed into its configured default location. (Basically
      only relevant for unixoid systems; on Windows, this search order
      has been used for many years already.)

  * New devices supported:

    - ATtiny828, ATtiny87, ATtiny167, ATtiny48, ATtiny102, ATtiny104
    - LGT8F88P, LGT8F168P, LGT8F328P (fixed names of these parts)
    - ATmeg164A, ATmega169A, ATmega169P, ATmega169PA, ATmega329A,
      ATmega329PA, ATmega3290, ATmega3290A, ATmega3290PA, ATmega649A,
      ATmega649P, ATmega6490A, ATmega6490P, ATmega165, ATmega165A,
      ATmega165P, ATmega165PA, ATmega325A, ATmega325P, ATmega325PA,
      ATmega645A, ATmega645P, ATmega3250A, ATmega3250P, ATmega3250PA,
      ATmega6450A, ATmega6450P
    - ATmega48A/48PA/88A/88PA/168A/168PA, ATmega164A/644A/644PA,
      ATmega16A/32A/64A/128A, ATtiny13A, ATtiny24A/44A/84A,
      ATtiny261A/461A/861A, ATtiny828R, ATtiny2313A, ATtiny1634R
    - ATtiny3224, ATtiny3226 and ATtiny3227
    - AVR16DD14/20/28/32, AVR32DD14/20/28/32 and AVR64DD14/20/28/32
    - AVR8EA28/32, AVR16EA28/32/48, AVR32EA28/32/48 and AVR64EA28/32/64
    - ATmega16U4


  * New programmers supported:

    - SerialUPDI (UPDI devices connected to serial port with few
      passive parts)
    - PicKit4 / SNAP (now also in ISP and PDI mode)
    - Teensy bootloader (PR #802)
    - Micronucleus bootloader (PR #786)
    - ft232h (generic variant, PR #842)
    - Kristech KT-LINK FT2232H interface with IO switching and voltage
      buffers (PR #930)

  * Issues fixed:

    - Curiosity Nano and terminal mode #790 (only the actual bugs
      reported)
    - CMake doesn't correctly handle conditionals in avrdude.conf.in
      #776
    - CMake doesn't detect FreeBSD's libusb-1.0 (compatibility) #775
    - CMake doesn't correctly handle conditionals in avrdude.conf.in
      #776
    - CMake: Recognize more than just bison #785
    - [bug #26007] ATTiny167 not supported #150
    - [bug #47375] ATtiny102/104 descriptions missing in configuration
      file #409
    - No error message when connecting to a not-connected AVRISP mkII
      programmer #813
    - [bug #53180] missing programmer or bad -P option argument
      doesn't result in error message #471
    - ATmega328P reported as lgt8fx328p #812
    - [bug #48004] Dead link for linuxgpio in avrdude description #419
    - Segmentation fault when writing ATtiny104 fuse #823
    - USBasp returns ERANGE for unknown error #848
    - Compiler warnings #856
    - Can't get serialupdi to work #874
    - Rework HID support for Windows #881
    - List of signing keys? #884
    - Pickit4 UPDI is writing at offset 0x4000 into flash instead of 0x0000. #892
    - SerialUPDI programmer can't write to usersig/userrow in terminal mode #889
    - Signature read command for ATmega165* was wrong (no-id)
    - Cannot use non-standard baud rates for uploading on MacOS #771
    - Wrong values in avrdude.conf #897
    - AVR-Eclipse plugin broken by missing -u commandline option #890
    - Timeout passed to hid_read_timeout() is too short for instances
      where the EDBG AVRISP 'Enter Programming Mode' command fails #900
    - Terminal write mode doesn't support string input (yet) #913
    - Terminal mode: memory fill with strings may cause Avrdude to crash. #922
    - Some parts have wrong or missing ISP commands #915
    - Incorrect -b conversion for linuxspi programmer #927
    - ATtiny43U calibration memory size #921

  * Pull requests:

    - GitHub Migration #765
    - Update toplevel files. #767
    - GitHub Migration part 2 #768
    - Remove 'windows' folder with giveio.sys driver #769
    - SerialUPDI implementation - release candidate 1 #772
    - Fix typos #777
    - Fix memory leaks #779
    - As promised, documentation for SerialUPDI programmer #782
    - Improve CMake project #783
    - Fix avr_read() for page reads #784
    - Serialupdi manpage #787
    - Add PicKit4 and SNAP programmers #791
    - Use yacc/byacc as an alternative to bison, closes #785 #793
    - Derive program version string from last commit #794
    - Find 'avrdude.conf' based on absolute path to executable #780
    - buspirate: fix -Wtautological-constant-out-of-range-compare #796
    - avrftdi: don't use the deprecated ftdi_usb_purge_buffers routine #792
    - Ignore ctags index file #804
    - term: fix memleakOnRealloc #806
    - Add missing ATtiny targets to avrdude.conf #803
    - Add support for Teensy bootloader #802
    - Conffile clean up #801
    - Fix typos all over the code #807
    - Add MSVC builds and better WinUSB/FTDI support #798
    - buspirate: fix invalidScanfArgType_int warning #808
    - Ignore ac_cfg.h.in~ #810
    - Notify open failure #814
    - Print expected part #817
    - pindefs: conform to the function declaration #818
    - Add support for Micronucleus bootloader #786
    - Remove ac_cfg.h from libavrdude.h #820
    - CMake: enable dynamic-link library for libavrdude #826
    - Fix for TPI fuse write (issue #823) #828
    - Add missing ATmega__5 and ATmega__9 targets to avrdude.conf #809
    - Add missing ATmega and ATtiny targets #832
    - Added missing RTS/DTR management feature to serialupdi
      programmer #811
    - Add missing tinyAVR-2, AVR DD and AVR EA targets #836
    - Add a new programmer ft232h #842
    - Reduce verbosity when setting fuses and uploading programs #845
    - jtagmkii: Reduce the number of sync attempts to 10 + print
      number of attempts #844
    - CMake: add initial support for installing lib and include files #829
    - Add SPI support to USBtiny #816
    - Add more memory sections to read from #815
    - Add a build script for Unix-like systems #849
    - Fix receive buffer implementation in ftdi_syncbb programmer #843
    - CMake: split configuration in two files #852
    - Set number of connection retry attempts for Arduino/STK500
      programmer #854
    - Fix libusb-1.0 error strings #850
    - Assign proper type to msg[] in errstr() #857
    - Fix Arduino retry attempts #855
    - CMake: use CMAKE_CURRENT_BINARY_DIR to locate avrdude.conf #858
    - Remove the "safemode" feature. #859
    - Add support for reading from more memory sections #863
    - Alias keyword #868
    - Add fuse name aliases to avrdude.conf + tweak update.c #869
    - Print JTAG3 clocks after configuration + string formatting #853
    - Tweak programmer info formatting strings #872
    - Remove libhid support in ser_avrdoper.c in favor of libhidapi #882
    - Reduce jtag3 output verbosity #877
    - Fix Curiosity Nano target voltage #878
    - Smallest possible fix for PL2303HX #885
    - Add missing USBtiny derived programmers #873
    - Cleanup of POSIX serial init code #886
    - Avrdude terminal write improvements #880
    - Add userrow and usersig aliases #888
    - For UPDI devices do not add offset when accessing flash. #895
    - Support both userrow and usersig names #893
    - Fix ugly terminal write bug #896
    - Improve terminal read functionality #894
    - Macos nonstandard baudrates #898
    - Fix errors in Avrdude.conf #899
    - Minor terminal write improvements #902
    - Term docs #903
    - Add progressbar for read and write command #912
    - Add MacOS serial/parallel port note #908
    - Add ATmega16U4 to avrdude.conf #910
    - Mask out unused ATmega32U4 efuse bits #909
    - Increased timeout passed to hid_read_timeout() #901
    - Add terminal write string functionality #914
    - Update documentation link to new URL #929
    - Fix terminal write buffer overflow issue #924
    - Fix linuxspi baud to clock period calculation #931
    - Added KT-LINK FT2232H interface with IO switching and voltage buffers. #930

  * Internals:

    - Development moved to Github
    - Addition of "alias" keyword to avrdude.conf.in syntax; used
      for fuse name aliases right now


Version 6.4:

  * Major changes compared to the previous version:

    - libhidapi support (part of patch #8717)
    - use libhidapi as (optional) transport for CMSIS-DAP compliant
      debuggers (JTAGICE3 with firmware 3+, AtmelICE, EDBG, mEDBG)
    - UPDI support added (AVR8X family)
    - TPI support for USBtinyISP
    - TPI support for ft245r
    - TPI support for linuxgpio
    - AVR Doper uses libhidapi rather than raw libusb (patch #9033)
    - -P net:host:port can use IPv6 now (Posix systems only)
    - New configure option: -disable-libusb_1_0
    - extended UPDI device context (> 64 Ki flash)
    - major overhaul of ft245r driver (patch #9327/#9328)
    - some improvements in linuxspi driver
    - Use -B <bitclock> rather than -b <baudrate> for linuxspi driver
    - unused lock byte bits are not masked on read anymore
    - parport support disabled by default; configure with
      --enable-parport to explicitly enable it

  * New devices supported:

    - ATmega328PB
    - AVR8X family, ATtiny1617, ATtiny817, ATtiny202, ATtiny204,
      ATtiny402, ATtiny404, ATtiny406, ATtiny804, ATtiny806,
      ATtiny807, ATtiny1604, ATtiny1606, ATtiny1607, ATtiny212,
      ATtiny214, ATtiny412, ATTiny414, ATtiny416, ATtiny417,
      ATtiny814, ATtiny816, ATtiny1614, ATtiny1616, ATtiny3214,
      ATtiny3216, ATtiny3217, ATmega3208, ATmega3209, ATmega4808,
      ATmega4809
    - ATtiny841, ATtiny441
    - ATmega64M1
    - ATmega324A
    - ATmega808, ATmega809, ATmega1608, ATmega1609, AVR DA, AVR DB
    - LGT8FX88P, LGT8FX168P, LGT8FX328P
    - ATmega324PB
    - ATmega8A

  * New programmers supported:

    - ehajo-isp (commercial version of USBtiny)
    - XplainedPro in UPDI mode
    - XplainedMini in UPDI mode
    - JTAGICE3 in UPDI mode
    - Atmel Powerdebugger in all modes (JTAG, PDI, UPDI, debugWIRE, ISP)
    - linuxspi (direct SPI bus e.g. on Raspberry Pi devices)
    - PICkit4, Snap, PKoB
    - iseavrprog
    - XBeeBoot

  * Bugfixes:
    bug #47550: Linux GPIO broken
    bug #47718: "lfuse reads as" not displayed in verbose mode - SOLUTION
    bug #48084: Avoid compiled-in timestamp for reproducible release builds
    bug #47376: ATtiny841 description missing in configuration file
    bug #49455: support for tiny441
    bug #57428: document when 'arduino' or 'wiring' should be used, and -D requirement of latter
    bug #58095: error setting efuse on atmega328pb variant
    bug #51409: Can't program EFUSE on ATmega32M1
    bug #60753: Patch #1436 breaks multiple programmer/device combinations on MacOS BigSur
    bug #59525: Bogus error message because Copy/Paste typo in stk500.c
    bug #58078: [PATCH] buspirate: remove compound literals (fixes GCC>=9)
    bug #57453: [PATCH] fix reference to nonexistant -m option by changing to -U
    bug #59227: Add new part. How does one get a part added to the CONF file?
    bug #55009: no efuses for m164a/pa
    bug #55734: USBtiny programming of ATmega328p broken by Patch #9278
    bug #58495: Add atmega324pb support to avrdude.conf.in
    bug #60863: avrftdi programming error probably caused by multiple, consecutive empty pages
    bug #50517: Reading fails if "immediate mode" for output file format is selected - fileio: invalid operation=1
    bug #50630: Erase Cycle Counter options ( -y -Y n ) should be removed from usage Message
    bug #48767: ser_drain() for TCP on Windows doesn't work
    bug #46759: avrdude 6.1 -> 6.2 regression: lock byte verification error
    bug #58440: linuxgpio PIN limit too low
    bug #55462: wrong programmer id check in jtag3_getsync() and jtag3_close()
    bug #58994: VPP PWM still enabled at the end of programming process
    bug #57338: if safemode has to change fuses avrdude should exit with non-zero exit code
    bug #60575: Permission denied on macOS Big Sur

  * Patches:
    patch #9482: Add support for UPDI and AVR8X
    patch #9508: Add PowerDebugger and XPlained Mini in UPDI mode
    patch #9507: Fix UPDI chip erase
    patch #9506: Script to create device configuration stub from Atmel
                 ATDF files
    patch #9423: Support ATtiny841 and ATtiny441
    patch #9530: Update URL to Ladyada's USBtinyISP page.
    patch #9317: Support atmega64m1 as part
    patch #9222: Enable silent build
    patch #8924: Enable TPI for usbtiny
    patch #9033: avrdoper backend uses libhidapi instead of libusb
    patch #8580: FT245r support to select device by serial number
    patch #8910: ATxmega32c4 and ATxmega16c4 have wrong signatures
    patch #8219: Fix boot_start for xmega devices on jtagmkII
    patch #9185: Add extended_param to usbasp.c - erasing
    patch #8311: Add IPv6 support to the -Pnet:host:port option
    patch #9542: Correct "usersig" on avr8x devices
    patch #8128: Added new option to configure.ac script
    patch #8444: Proposal for modifications in -B and -U command options managment (partially)
    patch #9735: spelling error fix: psuedo -> pseudo
    patch #9893: [PATCH] Reader reads ftdi handle after main thread close it
    patch #9819: Address several leaks in SVN rev 1429
    patch #9820: Fix some out-of-bounds/uninitialized issues
    patch #9818: correct typos in SVN rev 1429
    patch #9732: usbtiny_paged_load overflows buffer e.g. when reading EEPROM
    patch #9966: Add JTAGICE3 in UPDI mode
    patch #9963: UsbAsp 3 MHz patch for UsbAsp-flash firmware
    patch #9816: Implement new programmer type: linuxspi
    patch #9811: ATmega328pb has efuse bit 3
    patch #9744: Patch for ATMega324A support
    patch #10000: Add support for extended UPDI device context
    patch #9697: Add iseavrprog support
    patch #10017: uspasp / tpi: Automatically clear configuration byte (fuse) before writing it
    patch #8957: Allow reading prodsig memory from stk500v2 on xmega devices
    patch #9110: Let reserved fuse bits to be read as *don't care*
    patch #9253: Fix for giving terminal_mode commands more than 20 arguments
    patch #9320: fix TPI RESET in bitbang.c
    patch #9079: Fix ftdi_syncbb teardown (supersedes #9893, superseded by #9328)
    patch #9122: Fixed MISO sampling in ftdi_syncbb
    patch #9123: ftdi_syncbb: use FT245R_CYCLES in ft245r_set_bitclock()
    patch #8719: Support Over-the-Air bootloading with XBeeBoot
    patch #9757: Fix ATtiny817 Xplained Mini programmer
    patch #9327: ft245r.c: add TPI support (patches 1-4)
    patch #9328: ft245r.c: add TPI support (patches 5-7)
    patch #10027: linuxspi: Add reset pulse, according to AVR programming algorithm
    patch #10028: linuxspi: close() only when necessary
    patch #10029: linuxspi: Report GPIO_GET_LINEHANDLE_IOCTL errors
    patch #10030: linuxspi: Support inverted GPIO pin
    patch #10031: linuxspi: Support GPIO uAPI v2
    (no-id): Improve documentation of linuxspi driver, provide portname default
    (no-id): Use -B <bitclock> rather than -b <baudrate> for linuxspi driver
    patch #9304: [Bug #48767] Implemented WinSock variation of "ser_drain(...)" functionality
    patch #8996: Remove lock byte read mask (bug#21954, bug#46759)
    patch #8923: Enable TPI for linuxgpio
    patch #10153: linuxspi: Support "-E reset" and "-E noreset"

  * Internals:
    - New avrdude.conf keyword "family_id", used to verify SIB attributes
      on AVR8X architecture if device is locked.


Version 6.3:

  * Major changes compared to the previous version:

    - Backout of
      patch #8380: adds 500k 1M 2M baud to ser_posix.c
      It broke the functionality in too many situations
      (bug #46610/46483)

  * New devices supported:

    - ATmega48PB, ATmega88PB, ATmega168PB
    - ATtiny28 (HVPP-only device)

  * New programmers supported:

    - Atmel mEDBG: xplainedmini, xplainedmini_dw

  * Bugfixes

    - bug #46610: Floating point exception (core dumped) arch linux rpi2
    - bug #46483: version 6.2. ser_open(): can't set attributes for device
    - patch #8435: Implementing mEDBG CMSIS-DAP protocol
    - patch #8735: ATtiny28 support in avrdude.conf
    - patch #8896: Silence cppcheck warnings in 6.2 code
    - patch #8895: Spelling in 6.2 code


Version 6.2:

  * Major changes compared to the previous version:

    - The stk500v2 implementation now uses its own higher-level
      command implementation for byte-wide access, rather than the
      historic SPI_MULTI command where all the low-level ISP
      implementation had to be assembled manually inside AVRDUDE.  In
      addition to the traditional STK500, this implementation is also
      used by all the more modern Atmel tools (AVRISPmkII, JTAGICEmkII
      in ISP mode, STK600 in ISP mode).

    - The -B option can be suffixed with "Hz", "kHz", or "MHz", in
      order to specify a bitclock frequency rather than period.

    - Print part id after signature (patch #8440 )

    - buspirate: Also support "cpufreq" extended parameter
      in binary mode (patch #8504 )

    - The "-P net:" syntax (forwarding of serial data over TCP) is now
      also implemented for Win32 systems.

    - Allow for arbitrary serial baudrates under Linux (OSX and *BSD
      could already handle it).


  * New devices supported:
    - AT90PWM216 (bug #42310: New part description for AT90PWM216)
    - ATmega32M1 (patch #7694 Add support for the atmega32m1)

  * New programmers supported:
    - ftdi_syncbb
      + uncompatino, ttl232r (FTDI TTL232R-5V with ICSP adapter)
        (patch #8529 2 more ftdi_syncbb devices)

  * Bugfixes
    - bug #45727: Wrong atmega8u2 flash parameters
    - bug #46020: Add TIAO TUMPA to the conf file.
    - bug #46021: Please add read in the memory lock section of ATtiny85
    - bug #42337 avrdude.conf updates for UM232H/CM232H
    - bug #42056: double free or corruption triggered at exit
    - bug #42158: Linux GPIO - Source Typo
    - bug #42516 spelling-error-in-binary
    - patch #8419 fix ftdi_syncbb hang with libftdi 1
    - bug #43002 usbasp debug output typo
    - patch #8511 Fix reset on FT245R
    - bug #40142 Floating point exception on Ubuntu 10.04
    - bug #22248: Read efuse error (partial fix)
    - bug #42267: jtag3isp fails to read lock and fuse bytes directly
                  after changing lock byte
    - bug #41561: AVRDUDE 6.0.1/USBasp doesn't write first bytes of
                  flash page
    - bug #43078: AVRDUDE crashes after sucessfully reading/writing eeprom
    - bug #43137: Writing and reading incorrect pages when using jtagicemkI
    - bug #40870: config nitpick: ATtiny25/45/85 have 1 calibration byte not 2
    - bug #42908: no external reset at JTAGICE3
    - patch #8437: [PATCH] Serial-over-ethernet for Win32
    - bug #44717: avrdude creates empty flash dump

  * Internals:
    - Removing exit calls from config parser
    - bug #42662 clang warnings under FreeBSD 10.x

Version 6.1:

  * Major changes compared to the previous version:
    - Atmel EDBG protocol support added (JTAGICE3, XplainedPro, Atmel-ICE)

  * New programmers supported:
    - Atmel DFU, using FLIP protocol version 1 (AT90USB and ATmega*U* devices),
      or version 2 (Xmega devices)
    - Atmel-ICE (ARM/AVR), JTAG, PDI, debugWIRE, ISP modi

  * Bugfixes
    - bug #40055: AVRDUDE segfaults when writing eeprom
    - bug #40085: Typo fix in fuses report (for 6.1-svn-20130917)
    - bug #40782: Verify errors for object size > 16 k on x32e5 due
      to typo in avrdude.conf
    - bug #40817: Elf file support (possibly) not working on 6.0.1 windows build
    - bug #40897: AT Mega2560 not correctly programmed with stk500(v1)
      ISP (solution patch)
    - bug #41357: OS X: Avrdude messes with the usb stack?
    - bug #41402: dfu.c missing include <stdint.h>
    - patch #7896: DFU FLIPv2 programming support
    - patch #XXXX: xxx

  * Internals:
    - (Some) programmers can take a list of USB PIDs now.


Version 6.0:

  * Major changes compared to the previous version:

    - Programmer types in configuration file are no longer keywords but
      specified as string.

      So you need to change 'type = XYZ;' to 'type = "XYZ";' in own
      config files.  (internal: The parser does not need to know all
      programmer types now, new programmers will update only the table
      in pgm_type.c.)

    - The erase cycle counter (formerly options -y / -Y) has been
      removed.

    - Specifying a -U option without a memory type (short form of
      option argument list) now defaults to "application" memory for
      Xmega devices, and "flash" for everything else.  This ensures
      the Xmega bootloader is not accidentally touched.

    - For programmers that support it, the default erase method is a
      page erase now, rather than a chip erase (Xmega only).

    - Keep track of input file contents

      Memory segments are being tracked to remember whether they've
      been actually read from a file.  Only segments that came from a
      file are being programmed into the device, or considered for
      verification.  This drastically improves handling speed for
      sparse files (e.g. files that have a second bootloader segment),
      and it ensures the device contents is actually compared for
      everything mentioned in the file (even in case the file has
      large 0xFF blocks).

    - The -U option now accepts ELF files as input files, and extracts
      the appropriate section contents that matches the requested memory
      region.  To enable this feature, the host system used for the
      compilation must have a libelf around, including the respective
      header files (i.e., package "libelf-devel" on many Linux systems).

    - Programmers and parts lists

      They are now sorted at output with '-c ?'/'-p ?'. (patch #7671:
      Sorting programmers and parts lists for console output)

      Programmers and parts lists in documentation generated from lists
      mentioned above. (patch #7687: Autogenerating programmers and
      parts lists for docs)

      Output list of programmer types with '-c ?type', add list to
      documentation

    - Configuration files now accepts parent parts/programmers, parts
      starting with '.' (eg. .xmega) are not included in output parts
      list and can be used as abstract parents

      (bug #34302: Feature request : device configuration with parent classes)
      (patch #7688: Implement parent programmers feature)

    - Additional config files which are read after default can be
      specified on command line using '-C +filename'

      (patch #7699 Read additional config files)

    - "Safemode" can now be turned off by default from within a
      configuration file (like ~/.avrduderc).

    - The new option -l logfile allows to redirect diagnostic messages
      to a logfile rather than stderr.  Useful to record debugging
      traces, in particular in environments which do not offer
      shell-style redirection functionality for standard streams.

    - When leaving debugWIRE mode, immediately retry with ISP rather
      than bailing out completely.

    - The USBasp programmer implementation now supports detailed traces
      with -vvv, and device communication traces with -vvvv.

    - The "verbose" terminal mode command allows to query or modify the
      verbosity level.

  * New devices supported:
    - ATmega48P (patch #7629 add support for atmega48p)
    - AT90PWM316 (bug #21797: AT90PWM316: New part description)
    - ATxmega16D4, ATxmega32D4, ATxmega64D4, ATxmega128D4
    - ATmega256RFR2, ATmega128RFR2, ATmega64RFR2, ATmega2564RFR2,
      ATmega1284RFR2, ATmega644RFR2
    - ATtiny1634
    - ATxmega128A1U, ATxmega128A3U, ATxmega128A4U, ATxmega128B1,
      ATxmega128B3, ATxmega128C3, ATxmega128D3, ATxmega16A4U,
      ATxmega16C4, ATxmega192A3U, ATxmega192C3, ATxmega192D3,
      ATxmega256A3BU, ATxmega256A3U, ATxmega256C3, ATxmega256D3,
      ATxmega32A4U, ATxmega32C4, ATxmega384C3, ATxmega384D3,
      ATxmega64A1U, ATxmega64A3U, ATxmega64A4U, ATxmega64B1,
      ATxmega64B3, ATxmega64C3, ATxmega64D3
    - ATtiny43U
    - ATmega406
    - ATxmega8E5, ATxmega16E5, ATxmega32E5
    - ATtiny20, ATtiny40


  * New programmers supported:
    - linuxgpio
      + any (embedded) Linux system with 4 GPIOs available can be used
        as a programmer with little or no additional hardware.

    - avrftdi
      + o-link (patch #7672 adding support for O-Link (FTDI based
        JTAG) as programmer)
      + 4232h (patch #7715 FT4232H support)
    - TPI support
      + openmoko (bug #37977 Support for Openmoko Debug Board)

    - usbasp
      + nibobee (previously specified as '-c usbasp -P nibobee)
      + usbasp-clone (same as usbasp but ignores vendor and product
        string, checks only vid/pid)

    - ftdi_syncbb (new type for synchronous bitbanging with ft232r/ft245r)
      + ft245r (FT245R Synchronous BitBang, miso = D1, sck = D0, mosi
        = D2, reset = D4)
      + ft232r (FT232R Synchronous BitBang, miso = RxD, sck = RTS,
        mosi = TxD, reset = DTR)
      + bwmega (BitWizard ftdi_atmega builtin programmer, miso = DSR,
        sck = DCD, mosi = CTS, reset = RI)
      + arduino-ft232r (Arduino: FT232R connected to ISP, miso = CTS
        X3(1), sck = DSR X3(2), mosi = DCD X3(3), reset = RI X3(4))
      + diecimila (alias for arduino-ft232r)

    - pickit2

    - Atmel JTAGICE3

    - buspirate_bb (TPI programming using the BusPirate in bitbang mode)

  * Bugfixes
      - bug #34027: avrdude AT90S1200 Problem
      - bug #34518: loading intel hex files > 64k using record-type 4
      - patch #7667: Minor memory handling fixes
      - patch #7680: Fixing timeout problem in ser_recv in ser_win32.c
      - patch #7693: Fix config file atmel URLs (+ URLs in
        avrdude.texi and avrpart.h)
      - bug #21663: AT90PWM efuse incorrect, bug #30438: efuse bits
        written as 0 on at90pwmxx parts
      - bug #35261: avrftdi uses wrong interface in avrftdi_paged_(write|load)
      - patch #7437 modifications to Bus Pirate module
      - patch #7686 Updating buspirate ascii mode to current firmware,
        use AUX as clock generator, and setting of serial receive
        timeout
      - bug #34768 Proposition: Change the name of the AVR32 devices
      - patch #7718: Merge global data of avrftdi in a private data
        structure
      - bug #35208: avrdude 5.11 on freebsd 8.2-STABLE does not reset
        Arduino Uno properly
      - bug #34518: loading intel hex files > 64k using record-type 4
        (Extended Linear Address Record)
      - bug #34027: avrdude AT90S1200 Problem
      - bug #30451: Accessing some Xmega memory sections gives not
        supported error
      - bug #28744: Can't load bootloader to xmega128a1
      - bug #29019: pagel/bs2 warning when uploading using stk500 to xmega
      - bug #30756: When setting SUT to 64ms on XMEGA, avrdude doesn't
        read device signature
      - bug #37265: wrong page sizes for XMega64xx in avrdude.conf
      - bug #37942: Latest SVN can't program in dragon_jtag mode
      - patch #7876 JTAGICE mkII fails to connect to attiny if debugwire
        is enabled AND target has a very slow clock
      - bug #39893: Verification failure with AVRISPmkII and Xmega
      - bug #38713: Compilation of the documentation breaks with texinfo-5
      - bug #38023: avrdude doesn't return an error code when attempting
        to upload an invalid Intel HEX file
      - bug #39794: warnings when building avrdude 6.0rc1 under CentOS 6.4
      - bug #35800: Compilation error on certain systems if parport is disabled
      - bug #38307: Can't write usersig of an xmega256a3
      - bug #38580: Current svn head, xmega and fuses, all fuses tied to fuse0
      - bug #39691: Buffer overrun when reading EEPROM byte with JTAGICE3
      - bug #38951: AVR109 use byte offset instead of word offset
      - patch #7769: Write flash fails for AVR910 programmers
      - bug #38732: Support for ATtiny1634
      - bug #36901: flashing Atmega32U4 EEPROM produces garbage on chip
      - bug #28344: chip_erase_delay too short for ATmega324P, 644, 644P, and 1284P
      - bug #34277: avrdude reads wrong byte order if using avr911 (aka butterfly)
      - bug #35456: The progress bar for STK500V2 programmer is "wrong".
      - patch #5708: avrdude should make 10 synchronization attempts instead of just one
      - patch #7606: ATtiny43u support
      - patch #7657: Add ATmega406 support for avrdude using DRAGON + JTAG
      - bug #35474: Feature request: print fuse values in safemode output.
      - patch #7710: usb_libusb: Check VID/PID before opening device
      - [no-id]: Fix SCK period adjustment for STK500v2
      - bug #40040: Support for ATtiny20 and ATtiny40

  * Internals:

    - Restructuring and compacting programmer definition part of
      grammar for config file.
    - Cleanup of parser code, removing unused definitions/
      functions. Using yylex_destroy if available.
    - Fixed some more memory leaks, added cleanup code at program exit
      (to minimize the number of non-freed memory blocks reported by
      valgrind)
    - Fixed some findings reported by cppcheck.

Version 5.11:

  * New devices supported:
      - ATmega88P/168P
      - ATmega8U2/16U2/32U2
      - ATtiny4313

  * New programmers supported:
      - TPI programming through bitbang programmers (both, serial
        and parallel ones)
      - FT2232 (and relatives) based programmers (MPSSE bitbang mode)
      - Wiring environment (http://wiring.org.co/)
      - butterfly-style bootloader of the Mikrokopter.de device

  * Bugfixes


Version 5.10:

  * Bugfixes
      - bug #28660: Problem with loading intel hex rom files that exceed
        0x10000 bytes
      - see ChangeLog for further details

  * New Features
      - (JTAG ICE / AVR Dragon) apply external reset if JTAG ID could
        not be read

Version 5.9:

  * New devices supported:

      - AVR32A0512 (JTAGMKII only)
      - ATmega32U4
      - ATtiny4
      - ATtiny5
      - ATtiny9
      - ATtiny10

  * New programmers supported:

      - BusPirate
      - Arduino
      - JTAGICEmkII and AVR Dragon in PDI mode (ATxmega devices)
      - STK600 and AVRISP mkII in TPI mode (ATtiny4/5/9/10)

  * Bugfixes

      - see ChangeLog and ChangeLog-2009 for details

Version 5.8:

  * Bugfixes; most importantly, fix a serious memory corruption for
    that JTAG ICE mkII and AVR Dragon in ISP/HVSP/PP mode.

Version 5.7:

  * New devices supported:

      - ATXMEGA64A1
      - ATXMEGA192A1
      -	ATXMEGA256A1
      - ATXMEGA64A3
      - ATXMEGA128A3
      - ATXMEGA192A3
      -	ATXMEGA256A3
      - ATXMEGA256A3B
      - ATXMEGA16A4
      - ATXMEGA32A4
      - ATXMEGA64A4
      - ATXMEGA128A4

  * Major Xmega fixes for the JTAG ICE mkII (patch #6825)

  * Bugfixes.

Version 5.6:

  * New devices supported:

      - AT90USB82
      - AT90USB162
      - ATtiny88
      - ATmega328P
      - ATmega1284P
      - ATmega128RFA1
      - ATxmega128A1 rev D
      - ATxmega128A1
      - ATxmega256A3

  * New programmers supported:

      - AT89ISP cable (patch #6069)
      - Arduino

  * Add support for the -x option to pass extended parameters to the
    programmer backend.

  * Add support for JTAG daisy-chains, using the -x daisychain=
    option.

  * Add support for the Atmel STK600 for "classic" AVRs (AT90, ATtiny,
    ATmega), using either ISP or high-voltage programming modes.

  * Add support for the -x devcode extended parameter to the avr910
    programmer, to allow overriding the device code sent to the
    programmer.

  * Add support for the Crossbow MIB510 programmer (patch #6074, #6542).

  * Add support to bootstrap with GNU autoconf 2.61, and automake 1.10,
    respectively.

  * Add support for ATxmega128A1 (including the revision D engineering
    samples) for STK600 and AVRISPmkII tools using PDI

  * The option combination -tF now enters terminal mode even if the
    device initialization failed, so the user can modify programmer
    parameters (like Vtarget).

  * Add preliminary support for ATxmega128A1 for the JTAG ICE mkII using
    JTAG.

  * Add support for direct SPI transfers (bug #25156).

  * Bugfixes.

Version 5.5:

  * Add support for the USBtinyISP programmer (patch #6233)

  * Add support for the C2N232I serial bitbang programmer (patch #6121)

  * Bugfixes.

Version 5.4:

  * New devices supported:

      - AT90PWM2B/AT90PWM3B

  * Bugfixes.

  * Source code rearranged so that the functionality is now built
    into a libavrdude.a library where main.c is currently the only
    existing frontend.

  * Implement ATmega256x support for butterfly/avr109.

Version 5.3.1:

  * Add support for the AVR Dragon (all modes: ISP, JTAG, HVSP, PP,
    debugWire).

  * Add support for debugWire (both, JTAG ICE mkII, and AVR Dragon).

  * Add support for the AVR Doper USB HID-class programmer.

  * Bugfixes.

Version 5.2:

  * New devices supported:

      - AT90USB646/647/1286/1287
      - ATmega2560/2561
      - ATmega325/3250/645/6450
      - ATtiny11 (HVSP only device)
      - ATtiny261/461/861

  * Fixed paged flash write operations for AT90PWMx devices
    (error in datasheet).

  * Add signature verification.

  * Add high-voltage mode programming for the STK500 (both,
    parallel, and high-voltage serial programming).

  * Add support for using the JTAG ICE mkII as a generic ISP
    programmer.

  * Allow for specifying the ISP clock delay as an option for
    bit-bang programming adapters.

  * Add support for Thomas Fischl's USBasp low-cost USB-attached
    programmer.

  * The "stk500" programmer type is now implemented as a stub
    that tries to probe for either "stk500v1" or "stk500v2".

  * Many bugfixes.

Version 5.1:

  * New devices supported:

      - ATmega640/1280/1281
      - ATtiny24/44/84

  * JTAG mkII support now works with libusb-win32, too

  * JTAG ICE mkI support has been added

  * Solaris support has been added (including ecpp(7D) parallel-port
    bit-bang mode)


Version 5.0:

  * Support for JTAGICE MkII device

  * Support for STK500 Version 2 Protocol

  * New devices supported:

      - AT90CAN128
      - ATmega329x/649x
      - ATmega164/324/644
      - AT90PWM2/3,
      - ATmega164/324/644
      - ATmega329x/649x
      - ATtiny25/45/85

  * Support for serial bit-bang adapters: Ponyprog serial, UISP DASA,
    UISP DASA3.

  * DAPA programmer pinout supported

  * New "safemode" feature where fuse bits are verified before exit
    and if possible recovered if they have changed.  This is intended
    to protect against changed fuses which were not requested which is
    reported to sometimes happen due to improper power supply or other
    reasons.

  * Various fixes for avr910 and butterfly programmers

  * Full support for AVR109 boot loaders (butterfly)

  * Adding -q -q suppresses most terminal output


Version 4.4.0:

  * Native Win32 support: The windows build doesn't need Cygwin
    anymore. Additionally, the delay timing on windows should be
    more accurate now.
    Contributed by Martin Thomas

  * Add support for
    - ATmega48, ATmega88 (contributed by Galen Seitz)
    - ATtiny2313 (contributed by Bob Paddock)
    - ATtiny13 (contributed by Pawel Moll)

  * Added command to change the SCK of STK500-programmers. Now it
    is possible to program uC with slow oscillator.
    Contributed by Galen Seitz

  * Baudrate for serial programmers (STK500 and AVR910) is
    configurable in the config or at the command-line.
    This way some more tweaked bootloaders and programmers can be used.

  * Deprecated options have been removed.
    Now the "-U" option must be used.

  * MacOS X now supported by default.

Version 4.3.0:

  * Added support for "Butterfly" evaluation board.

  * Make cycle-count work with AVR910-programmers.

  * Added "Troubleshooting"-Appendix to the manual.

  * Add ATmega8515 support.
    Contributed by: Matthias Weißer <matthias@matwei.de>

  * Add ATmega64 support.
    Contributed by: Erik Christiansen <erik@dd.nec.com.au>

  * Improved polling algorithm to speed up
    programming of byte oriented parallel programmers.
    Contributed by: Jan-Hinnerk Reichert <jan-hinnerk_reichert@hamburg.de>

  * Add "fuse" and "lock" definitions for the AT90S8535.

  * STK500 skips empty pages in paged write resulting in faster downloads
    when there are empty blocks in between code (such as files that contain
    application code and bootloader code).

Version 4.2.0:

  * Add basic support for reading and writing fuses via SPI with avr910
    programmers. Submitted by
    Jan-Hinnerk Reichert <jan-hinnerk_reichert@hamburg.de>.

  * Perform an auto erase before programming if the flash memory is
    anywhere specified to be written by any of the -U requests.  Old
    style memory specification options (-f, -i, -I, -m, and -o) are
    deprecated in favor of the new -U options.  Auto erase is disabled
    if any of the old-style options (specifically -i and -o) are
    specified.

  * Add new -U option for specifying programming operations - allows
    multiple memory operations on a single command line.

  * New progress reporting, looks nicer and is nicer to wrapper
    environments such as emacs.

  * Fix long-standing timing (verify) problems on Windows platform.
    Submitted by Alex Shepherd <ashepherd@wave.co.nz>.

  * Add new file format option - 'm' for "immediate mode."  In this
    case, the filename argument of the -o, -i, or -U options is
    treated as the data for uploading - useful for specifying fuse
    bits without having to create a single-byte file for uploading.

  * Add support for displaying and setting the various STK500 operational
    parameters (Vtarget, Varef, Master clock).

  * Add 'picoweb' programming cable programmer.
    Contributed by Rune Christensen <rune.christensen@adslhome.dk>.

  * Add support for the sp12 programmer.  Submitted by
    Larry Barello <larryba@barrello.net>.


Version 4.1.0

  * Add support for the Bascom SAMPLE programmer. Submitted by
    Larry Barello <larryba@barrello.net>.

  * Add support for avr910 type programmers (mcu00100, pavr avr910, etc).

  * Support new devices: ATmega8535, ATtiny26
  

Version 4.0.0

  * Now support Linux - added by "Theodore A. Roth" <troth@openavr.org>.

  * Now support Windows - added by "Eric B. Weddington" <eric@ecentral.com>.

  * Use 'configure' scripts to tailor the code to the system avrdude
    is getting ready to be compiled on - added by "Theodore A. Roth"
    <troth@openavr.org>.

  * Motorola S-Record support - submitted by "Alexey V.Levdikov "
    <tsar@kemford.com>.

  * Support parallel programming on the STK500.  Introduce 'pagel' and
    'bs2' keywords to the config file for this purpose.

  * Add support for the AT90S2343

  * Add support for the ATmega169

  * Add ability to specify system defaults within the config file
    (default parallel port, default serial port).

  * Specify the default programmer seperately from the programmer
    definition.  This is now done in the config file using the
    'default_programmer' keyword.

  * Support a per-user config file (~/.avrduderc) so that one can
    override system wide defaults if desired.

  * Follow the datasheet more closely for several parts in the "retry"
    code when entering programming mode fails initially.  Introduce
    'retry_pulse' to the config file for this purpose.



Version 3.1.0

  * This change represents a name change only.  There is currently an
    effort to port AVRPROG to other platforms including Linux and
    Windows.  Since Atmel's programmer binary that's included within
    their AVR Studio software is named AVRPROG.EXE on the Windows OS,
    there is the chance for confusion if we keep calling this program
    AVRPROG as well.  Up until now the name hasn't really been a
    problem since there was no chance to confuse 'avrprog' on Unix
    with Atmel's AVRPROG because Atmel's tools only run on Windows.
    But with the Unix 'avrprog' possibly being ported to Windows, I
    felt a name change was the best way to avoid problems.

    So - from this point forward, my FreeBSD Unix program formerly
    known as AVRPROG will subsequently be known as AVRDUDE (AVR
    Downloader/UploaDEr).

    This change also represents a time when the AVRDUDE sources move
    from my own private repository to a public repository.  This will
    give other developers a chance to port AVRDUDE to other platforms
    and extend its functionality to support additional programming
    hardware, etc.

    So goodbye AVRPROG, welcome AVRDUDE!

Version 3.0.0

  * Rewrite parts of the code to make it easy to support other types
    of programmers besides the directly connected parallel port
    programmer (PPI).

  * Add support for Atmel's STK500 programmer/development board.  The
    STK500's "paged mode" read/write is supported which makes this
    programmer very fast.  This is sorely needed on parts with large
    memories such as the ATmega128.  My 12K test program burns in
    about 5 seconds, add another 5 to read it back out for
    verification.


Version 2.1.5:

  * When getting ready to initiate communications with the AVR device,
    first pull /RESET low for a short period of time before enabling
    the buffer chip.  This sequence allows the AVR to be reset before
    the buffer is enabled to avoid a short period of time where the
    AVR may be driving the programming lines at the same time the
    programmer tries to.  Of course, if a buffer is being used, then
    the /RESET line from the programmer needs to be directly connected
    to the AVR /RESET line and not via the buffer chip.

    Feature contributed by Rick C. Petty <rick@KIWI-Computer.com>.

  * When in interactive terminal mode and dumping memory using the
    'dump <memtype>' command without any address information, and the
    end of memory is reached, wrap back around to zero on the next
    invocation.


Version 2.1.4:

  * Fix -Y option.


Version 2.1.3:

  * Be backward compatible when reading 2-byte rewrite cycle counters
    as written by avrprog version 2.1.0.  Version 2.1.1 changed over
    to a 4-byte counter, which caused avrprog versions 2.1.1 and 2.1.2
    to report a negative count for parts that were initialized using
    version 2.1.0.  Thanks to Joerg Wunsch for noticing this.


Version 2.1.2:

  * Add '-V' option to disable automatic verify check with uploading
    data.


Version 2.1.1:

  * Fix ATmega128 instruction sequences for reading fuse bits -
    contributed by Joerg Wunsch.

  * Modify erase-rewrite cycle counter code to use a 4 byte counter
    instead of a two byte counter.


Version 2.1.0:

  * Implement a per-part erase-rewrite cycle counter; requires the use
    of two bytes of EEPROM memory.


Version 2.0.5:

  * Support for ATtiny15 - contributed by Asher Hoskins


Version 2.0.4:

  * Config file fixes for various parts.


Version 2.0.3:

  * Work around problem programming fuse bits on parts like the
    at90s4433 as described in the following errata:

      http://www.atmel.com/atmel/acrobat/doc1280.pdf

  * Add part definition for at90s4414, at90s4433.

  * Add fuse/lock bit memory instructions for the at90s1200,
    at90s2333, at90s4433 and at90s8515.

  * Fix setting of programmer status LEDs under certain write-fail
    conditions.


Version 2.0.2 :

  * Fix writing to read-only memories such as the lock bits of the
    AT90S2313.

  * Copyright updates.


Version 2.0.1 :

  * Use correct parallel port pins for VCC.

  * Add programmer definition for Atmel's STK200.

  * Add programmer definition for the AVR3 board.

  * Fix address bit encoding for many parts.

  * Allow the ``BUFF'' signal to be asserted by multiple pins of the
    parallel port (like VCC) instead of just one.  The STK200 appears
    to need this feature.


Version 2.0.0 :

  * Add support for programming fuse and lock bits if supported by the
    part.

  * Move instruction encoding into the config file.  Now any part can
    be supported as long as it uses the same basic serial programming
    instruction format.

  * Add part definitions for the ATMega163 and ATMega8 devices.


Version 1.4.3 :

  * Mostly internal code cleanup.


Version 1.4.2 :

  * Fixes for ATMega paged memory support.

  * Support for ATMega16 device.


Version 1.4.1 :

  * No functional changes, update to Copyrights only.


Version 1.4.0 :

  * Add part definitions to the config file.

  * Add initial support for Atmel's ATMega paged memory parts.

  * Config file documentation added.

  * Add a definition for the Dontronics DT006 programmer.

  * Fix Intel Hex support for addresses larger than 64k.


Version 1.3.0 :

  * Make programmer pin assignments configurable.


Version 1.2.2 :

  * Initial public release.<|MERGE_RESOLUTION|>--- conflicted
+++ resolved
@@ -35,11 +35,8 @@
     - Harmonise WIN32 and POSIX serial comms timeout #1249
     - Old avrdude.conf can result in a segmentation fault #1544
     - Support AVR EB series #1546
-<<<<<<< HEAD
-=======
     - Programmer in .avrduderc not recognised #1551
     - JTAG signature write ineffective #1527
->>>>>>> 0c385910
 
   * Pull requests:
 
@@ -78,12 +75,9 @@
     - Introduce memory types in lieu of memory name comparisons #1538
     - Allow UPDI_SIB of AVR_EB in serialupdi #1549
     - Harmonise WIN32 and POSIX serial comms timeout #1550
-<<<<<<< HEAD
-=======
     - Test programmers for prog_modes and type #1557
     - Remove paged eeprom property from ATtiny43U #1556
     - Review write_byte() functions #1554
->>>>>>> 0c385910
 
   * Internals:
 
