#!/bin/sh
#
# Build script for Unix-like systems, using the CMake subsystem
#
# This script covers some common cases. It does *not* install any
# prerequisites though.
#
# For documentation of AVRDUDE's build system, please refer to the
# Wiki:
#
# https://github.com/avrdudes/avrdude/wiki

# Determine OS type
#
# So far, this script tries to handle three different Unix-like
# systems:
#
# Linux
# FreeBSD
# Darwin (aka. MacOS)
#
# On Linux, if the machine is ARM-based, LINUXSPI and LINUXGPIO are
# enabled.
# On MacOS, an attempt is made to find out whether Mac ports or brew
# are in place, and are assumed to have install the prerequisites.

ostype=$(uname | tr '[A-Z]' '[a-z]')

build_type=RelWithDebInfo
# build_type=Release # no debug info

extra_enable=""
build_flags=""

case "${ostype}" in
    linux)
	# try to find out whether this is an Embedded Linux
	# platform (e.g. Raspberry Pi)
	machine=$(uname -m)
	if expr "${machine}" : '^\(arm\|aarch\)' >/dev/null
	then
	    extra_enable="${extra_enable} -D HAVE_LINUXGPIO=ON -D HAVE_LINUXSPI=ON"
	fi
	;;

    darwin)
	# determine whether we are running using Mac Ports
	# if not, assume Mac Brew
	if [ -f /opt/local/bin/port ]
	then
	    build_flags="${build_flags} -D CMAKE_C_FLAGS=-I/opt/local/include -D CMAKE_EXE_LINKER_FLAGS=-L/opt/local/lib"
	else
            # Apple M1 (may be new version of homebrew also)
            if [ -d /opt/homebrew ]  
            then
<<<<<<< HEAD
                build_flags="${build_flags} -D CMAKE_C_FLAGS=-I/opt/homebrew/include -D CMAKE_EXE_LINKER_FLAGS=-L/opt/homebrew/Cellar -D HAVE_LIBREADLINE:FILEPATH=/opt/homebrew/opt/readline/lib/libreadline.dylib"
            else
                build_flags="${build_flags} -D CMAKE_C_FLAGS=-I/usr/local/include -D CMAKE_EXE_LINKER_FLAGS=-L/usr/local/Cellar -D HAVE_LIBREADLINE:FILEPATH=/usr/local/opt/readline/lib/libreadline.dylib"
=======
                build_flags="${build_flags} -D CMAKE_C_FLAGS=-I/opt/homebrew/include -D CMAKE_EXE_LINKER_FLAGS=-L/opt/homebrew/Cellar -D HAVE_LIBREADLINE:FILEPATH=/opt/homebrew/lib/libreadline.dylib"
            else
                build_flags="${build_flags} -D CMAKE_C_FLAGS=-I/usr/local/include -D CMAKE_EXE_LINKER_FLAGS=-L/usr/local/Cellar -D HAVE_LIBREADLINE:FILEPATH=/usr/local/lib/libreadline.dylib"
>>>>>>> 0ebf2203
            fi
	fi
	;;

    freebsd)
	build_flags="${build_flags} -D CMAKE_C_FLAGS=-I/usr/local/include -D CMAKE_EXE_LINKER_FLAGS=-L/usr/local/lib"
	;;
esac

cmake ${build_flags} ${extra_enable} -D CMAKE_BUILD_TYPE=${build_type} -B build_${ostype} ||\
    { echo "CMake failed."; exit 1; }
cmake --build build_${ostype} ||\
    { echo "Build failed."; exit 1; }

cat <<EOF

Build succeeded.

Run

sudo cmake --build build_${ostype} --target install

to install.

EOF<|MERGE_RESOLUTION|>--- conflicted
+++ resolved
@@ -53,15 +53,9 @@
             # Apple M1 (may be new version of homebrew also)
             if [ -d /opt/homebrew ]  
             then
-<<<<<<< HEAD
                 build_flags="${build_flags} -D CMAKE_C_FLAGS=-I/opt/homebrew/include -D CMAKE_EXE_LINKER_FLAGS=-L/opt/homebrew/Cellar -D HAVE_LIBREADLINE:FILEPATH=/opt/homebrew/opt/readline/lib/libreadline.dylib"
             else
                 build_flags="${build_flags} -D CMAKE_C_FLAGS=-I/usr/local/include -D CMAKE_EXE_LINKER_FLAGS=-L/usr/local/Cellar -D HAVE_LIBREADLINE:FILEPATH=/usr/local/opt/readline/lib/libreadline.dylib"
-=======
-                build_flags="${build_flags} -D CMAKE_C_FLAGS=-I/opt/homebrew/include -D CMAKE_EXE_LINKER_FLAGS=-L/opt/homebrew/Cellar -D HAVE_LIBREADLINE:FILEPATH=/opt/homebrew/lib/libreadline.dylib"
-            else
-                build_flags="${build_flags} -D CMAKE_C_FLAGS=-I/usr/local/include -D CMAKE_EXE_LINKER_FLAGS=-L/usr/local/Cellar -D HAVE_LIBREADLINE:FILEPATH=/usr/local/lib/libreadline.dylib"
->>>>>>> 0ebf2203
             fi
 	fi
 	;;
